// mautrix-whatsapp - A Matrix-WhatsApp puppeting bridge.
// Copyright (C) 2021 Tulir Asokan
//
// This program is free software: you can redistribute it and/or modify
// it under the terms of the GNU Affero General Public License as published by
// the Free Software Foundation, either version 3 of the License, or
// (at your option) any later version.
//
// This program is distributed in the hope that it will be useful,
// but WITHOUT ANY WARRANTY; without even the implied warranty of
// MERCHANTABILITY or FITNESS FOR A PARTICULAR PURPOSE.  See the
// GNU Affero General Public License for more details.
//
// You should have received a copy of the GNU Affero General Public License
// along with this program.  If not, see <https://www.gnu.org/licenses/>.

package main

import (
	"crypto/sha256"
	"encoding/base64"
	"fmt"
	"time"

	"maunium.net/go/mautrix/util/variationselector"

	waProto "go.mau.fi/whatsmeow/binary/proto"
	"go.mau.fi/whatsmeow/types"

	"maunium.net/go/mautrix"
	"maunium.net/go/mautrix/appservice"
	"maunium.net/go/mautrix/bridge/bridgeconfig"
	"maunium.net/go/mautrix/event"
	"maunium.net/go/mautrix/id"
	"maunium.net/go/mautrix/util/dbutil"

	"maunium.net/go/mautrix-whatsapp/config"
	"maunium.net/go/mautrix-whatsapp/database"
)

// region User history sync handling

type wrappedInfo struct {
	*types.MessageInfo
	Type  database.MessageType
	Error database.MessageErrorType

	ReactionTarget types.MessageID

	MediaKey []byte

	ExpirationStart time.Time
	ExpiresIn       time.Duration
}

func (user *User) handleHistorySyncsLoop() {
	if !user.bridge.Config.Bridge.HistorySync.Backfill {
		return
	}

	// Start the backfill queue.
	user.BackfillQueue = &BackfillQueue{
		BackfillQuery:   user.bridge.DB.Backfill,
		reCheckChannels: []chan bool{},
		log:             user.log.Sub("BackfillQueue"),
	}

	forwardAndImmediate := []database.BackfillType{database.BackfillImmediate, database.BackfillForward}

	// Immediate backfills can be done in parallel
	for i := 0; i < user.bridge.Config.Bridge.HistorySync.Immediate.WorkerCount; i++ {
		go user.HandleBackfillRequestsLoop(forwardAndImmediate, []database.BackfillType{})
	}

	// Deferred backfills should be handled synchronously so as not to
	// overload the homeserver. Users can configure their backfill stages
	// to be more or less aggressive with backfilling at this stage.
	go user.HandleBackfillRequestsLoop([]database.BackfillType{database.BackfillDeferred}, forwardAndImmediate)

	if user.bridge.Config.Bridge.HistorySync.MediaRequests.AutoRequestMedia &&
		user.bridge.Config.Bridge.HistorySync.MediaRequests.RequestMethod == config.MediaRequestMethodLocalTime {
		go user.dailyMediaRequestLoop()
	}

	// Always save the history syncs for the user. If they want to enable
	// backfilling in the future, we will have it in the database.
	for {
		select {
		case evt := <-user.historySyncs:
			if evt == nil {
				return
			}
			user.handleHistorySync(user.BackfillQueue, evt.Data)
		case <-user.enqueueBackfillsTimer.C:
			user.enqueueAllBackfills()
		}
	}
}

const EnqueueBackfillsDelay = 30 * time.Second

func (user *User) enqueueAllBackfills() {
	nMostRecent := user.bridge.DB.HistorySync.GetNMostRecentConversations(user.MXID, user.bridge.Config.Bridge.HistorySync.MaxInitialConversations)
	if len(nMostRecent) > 0 {
		user.log.Infofln("%v has passed since the last history sync blob, enqueueing backfills for %d chats", EnqueueBackfillsDelay, len(nMostRecent))
		// Find the portals for all the conversations.
		portals := []*Portal{}
		for _, conv := range nMostRecent {
			jid, err := types.ParseJID(conv.ConversationID)
			if err != nil {
				user.log.Warnfln("Failed to parse chat JID '%s' in history sync: %v", conv.ConversationID, err)
				continue
			}
			portals = append(portals, user.GetPortalByJID(jid))
		}

		user.EnqueueImmediateBackfills(portals)
		user.EnqueueForwardBackfills(portals)
		user.EnqueueDeferredBackfills(portals)

		// Tell the queue to check for new backfill requests.
		user.BackfillQueue.ReCheck()
	}
}

func (user *User) dailyMediaRequestLoop() {
	// Calculate when to do the first set of media retry requests
	now := time.Now()
	userTz, err := time.LoadLocation(user.Timezone)
	if err != nil {
		userTz = now.Local().Location()
	}
	tonightMidnight := time.Date(now.Year(), now.Month(), now.Day(), 0, 0, 0, 0, userTz)
	midnightOffset := time.Duration(user.bridge.Config.Bridge.HistorySync.MediaRequests.RequestLocalTime) * time.Minute
	requestStartTime := tonightMidnight.Add(midnightOffset)

	// If the request time for today has already happened, we need to start the
	// request loop tomorrow instead.
	if requestStartTime.Before(now) {
		requestStartTime = requestStartTime.AddDate(0, 0, 1)
	}

	// Wait to start the loop
	user.log.Infof("Waiting until %s to do media retry requests", requestStartTime)
	time.Sleep(time.Until(requestStartTime))

	for {
		mediaBackfillRequests := user.bridge.DB.MediaBackfillRequest.GetMediaBackfillRequestsForUser(user.MXID)
		user.log.Infof("Sending %d media retry requests", len(mediaBackfillRequests))

		// Send all of the media backfill requests for the user at once
		for _, req := range mediaBackfillRequests {
			portal := user.GetPortalByJID(req.PortalKey.JID)
			_, err := portal.requestMediaRetry(user, req.EventID, req.MediaKey)
			if err != nil {
				user.log.Warnf("Failed to send media retry request for %s / %s", req.PortalKey.String(), req.EventID)
				req.Status = database.MediaBackfillRequestStatusRequestFailed
				req.Error = err.Error()
			} else {
				user.log.Debugfln("Sent media retry request for %s / %s", req.PortalKey.String(), req.EventID)
				req.Status = database.MediaBackfillRequestStatusRequested
			}
			req.MediaKey = nil
			req.Upsert()
		}

		// Wait for 24 hours before making requests again
		time.Sleep(24 * time.Hour)
	}
}

func (user *User) backfillInChunks(req *database.Backfill, conv *database.HistorySyncConversation, portal *Portal) {
	portal.backfillLock.Lock()
	defer portal.backfillLock.Unlock()

	if !user.shouldCreatePortalForHistorySync(conv, portal) {
		return
	}

	backfillState := user.bridge.DB.Backfill.GetBackfillState(user.MXID, &portal.Key)
	if backfillState == nil {
		backfillState = user.bridge.DB.Backfill.NewBackfillState(user.MXID, &portal.Key)
	}
	backfillState.SetProcessingBatch(true)
	defer backfillState.SetProcessingBatch(false)

	var forwardPrevID id.EventID
	var timeEnd *time.Time
	var isLatestEvents, shouldMarkAsRead, shouldAtomicallyMarkAsRead bool
	portal.latestEventBackfillLock.Lock()
	if req.BackfillType == database.BackfillForward {
		// TODO this overrides the TimeStart set when enqueuing the backfill
		//      maybe the enqueue should instead include the prev event ID
		lastMessage := portal.bridge.DB.Message.GetLastInChat(portal.Key)
		forwardPrevID = lastMessage.MXID
		start := lastMessage.Timestamp.Add(1 * time.Second)
		req.TimeStart = &start
		// Sending events at the end of the room (= latest events)
		isLatestEvents = true
	} else {
		firstMessage := portal.bridge.DB.Message.GetFirstInChat(portal.Key)
		if firstMessage != nil {
			end := firstMessage.Timestamp.Add(-1 * time.Second)
			timeEnd = &end
			user.log.Debugfln("Limiting backfill to end at %v", end)
		} else {
			// Portal is empty -> events are latest
			isLatestEvents = true
		}
	}
	if !isLatestEvents {
		// We'll use normal batch sending, so no need to keep blocking new message processing
		portal.latestEventBackfillLock.Unlock()
	} else {
		// This might involve sending events at the end of the room as non-historical events,
		// make sure we don't process messages until this is done.
		defer portal.latestEventBackfillLock.Unlock()

		isUnread := conv.MarkedAsUnread || conv.UnreadCount > 0
		isTooOld := user.bridge.Config.Bridge.HistorySync.UnreadHoursThreshold > 0 && conv.LastMessageTimestamp.Before(time.Now().Add(time.Duration(-user.bridge.Config.Bridge.HistorySync.UnreadHoursThreshold)*time.Hour))
		shouldMarkAsRead = !isUnread || isTooOld
		shouldAtomicallyMarkAsRead = shouldMarkAsRead && user.bridge.Config.Homeserver.Software == bridgeconfig.SoftwareHungry
	}
	allMsgs := user.bridge.DB.HistorySync.GetMessagesBetween(user.MXID, conv.ConversationID, req.TimeStart, timeEnd, req.MaxTotalEvents)

	sendDisappearedNotice := false
	// If expired messages are on, and a notice has not been sent to this chat
	// about it having disappeared messages at the conversation timestamp, send
	// a notice indicating so.
	if len(allMsgs) == 0 && conv.EphemeralExpiration != nil && *conv.EphemeralExpiration > 0 {
		lastMessage := portal.bridge.DB.Message.GetLastInChat(portal.Key)
		if lastMessage == nil || conv.LastMessageTimestamp.After(lastMessage.Timestamp) {
			sendDisappearedNotice = true
		}
	}

	if !sendDisappearedNotice && len(allMsgs) == 0 {
		user.log.Debugfln("Not backfilling %s: no bridgeable messages found", portal.Key.JID)
		return
	}

	if len(portal.MXID) == 0 {
		user.log.Debugln("Creating portal for", portal.Key.JID, "as part of history sync handling")
		err := portal.CreateMatrixRoom(user, nil, true, false)
		if err != nil {
			user.log.Errorfln("Failed to create room for %s during backfill: %v", portal.Key.JID, err)
			return
		}
	}

	// Update the backfill status here after the room has been created.
	portal.updateBackfillStatus(backfillState)

	if sendDisappearedNotice {
		user.log.Debugfln("Sending notice to %s that there are disappeared messages ending at %v", portal.Key.JID, conv.LastMessageTimestamp)
		resp, err := portal.sendMessage(portal.MainIntent(), event.EventMessage, &event.MessageEventContent{
			MsgType: event.MsgNotice,
			Body:    portal.formatDisappearingMessageNotice(),
		}, nil, conv.LastMessageTimestamp.UnixMilli())

		if err != nil {
			portal.log.Errorln("Error sending disappearing messages notice event")
			return
		}

		msg := portal.bridge.DB.Message.New()
		msg.Chat = portal.Key
		msg.MXID = resp.EventID
		msg.JID = types.MessageID(resp.EventID)
		msg.Timestamp = conv.LastMessageTimestamp
		msg.Sent = true
		msg.Type = database.MsgFake
		msg.Insert(nil)
		user.markSelfReadFull(portal)
		return
	}

	user.log.Infofln("Backfilling %d messages in %s, %d messages at a time (queue ID: %d)", len(allMsgs), portal.Key.JID, req.MaxBatchEvents, req.QueueID)
	toBackfill := allMsgs[0:]
	var insertionEventIds []id.EventID
	for len(toBackfill) > 0 {
		var msgs []*waProto.WebMessageInfo
		if len(toBackfill) <= req.MaxBatchEvents || req.MaxBatchEvents < 0 {
			msgs = toBackfill
			toBackfill = nil
		} else {
			msgs = toBackfill[:req.MaxBatchEvents]
			toBackfill = toBackfill[req.MaxBatchEvents:]
		}

		if len(msgs) > 0 {
			time.Sleep(time.Duration(req.BatchDelay) * time.Second)
			user.log.Debugfln("Backfilling %d messages in %s (queue ID: %d)", len(msgs), portal.Key.JID, req.QueueID)
			resp := portal.backfill(user, msgs, req.BackfillType == database.BackfillForward, isLatestEvents, shouldAtomicallyMarkAsRead, forwardPrevID)
			if resp != nil && (resp.BaseInsertionEventID != "" || !isLatestEvents) {
				insertionEventIds = append(insertionEventIds, resp.BaseInsertionEventID)
			}
		}
	}
	user.log.Debugfln("Finished backfilling %d messages in %s (queue ID: %d)", len(allMsgs), portal.Key.JID, req.QueueID)
	if len(insertionEventIds) > 0 {
		portal.sendPostBackfillDummy(
			time.Unix(int64(allMsgs[0].GetMessageTimestamp()), 0),
			insertionEventIds[0])
	}
	user.log.Debugfln("Deleting %d history sync messages after backfilling (queue ID: %d)", len(allMsgs), req.QueueID)
	err := user.bridge.DB.HistorySync.DeleteMessages(user.MXID, conv.ConversationID, allMsgs)
	if err != nil {
		user.log.Warnfln("Failed to delete %d history sync messages after backfilling (queue ID: %d): %v", len(allMsgs), req.QueueID, err)
	}

	if req.TimeStart == nil {
		// If the time start is nil, then there's no more history to backfill.
		backfillState.BackfillComplete = true

		if conv.EndOfHistoryTransferType == waProto.Conversation_COMPLETE_BUT_MORE_MESSAGES_REMAIN_ON_PRIMARY {
			// Since there are more messages on the phone, but we can't
			// backfill any more of them, indicate that the last timestamp
			// that we expect to be backfilled is the oldest one that was just
			// backfilled.
			backfillState.FirstExpectedTimestamp = allMsgs[len(allMsgs)-1].GetMessageTimestamp()
		} else if conv.EndOfHistoryTransferType == waProto.Conversation_COMPLETE_AND_NO_MORE_MESSAGE_REMAIN_ON_PRIMARY {
			// Since there are no more messages left on the phone, we've
			// backfilled everything. Indicate so by setting the expected
			// timestamp to 0 which means that the backfill goes to the
			// beginning of time.
			backfillState.FirstExpectedTimestamp = 0
		}
		backfillState.Upsert()
		portal.updateBackfillStatus(backfillState)
	}

	if isLatestEvents && !shouldAtomicallyMarkAsRead {
		if shouldMarkAsRead {
			user.markSelfReadFull(portal)
		} else if conv.MarkedAsUnread && user.bridge.Config.Bridge.SyncManualMarkedUnread {
			user.markUnread(portal, true)
		}
	}
}

func (user *User) shouldCreatePortalForHistorySync(conv *database.HistorySyncConversation, portal *Portal) bool {
	if len(portal.MXID) > 0 {
		if !user.bridge.AS.StateStore.IsInRoom(portal.MXID, user.MXID) {
			portal.ensureUserInvited(user)
		}
		// Portal exists, let backfill continue
		return true
	} else if !user.bridge.Config.Bridge.HistorySync.CreatePortals {
		user.log.Debugfln("Not creating portal for %s: creating rooms from history sync is disabled", portal.Key.JID)
		return false
	} else {
		// Portal doesn't exist, but should be created
		return true
	}
}

func (user *User) handleHistorySync(backfillQueue *BackfillQueue, evt *waProto.HistorySync) {
	if evt == nil || evt.SyncType == nil || evt.GetSyncType() == waProto.HistorySync_INITIAL_STATUS_V3 || evt.GetSyncType() == waProto.HistorySync_PUSH_NAME || evt.GetSyncType() == waProto.HistorySync_NON_BLOCKING_DATA {
		return
	}
	description := fmt.Sprintf("type %s, %d conversations, chunk order %d, progress: %d", evt.GetSyncType(), len(evt.GetConversations()), evt.GetChunkOrder(), evt.GetProgress())
	user.log.Infoln("Storing history sync with", description)

	for _, conv := range evt.GetConversations() {
		jid, err := types.ParseJID(conv.GetId())
		if err != nil {
			user.log.Warnfln("Failed to parse chat JID '%s' in history sync: %v", conv.GetId(), err)
			continue
		} else if jid.Server == types.BroadcastServer {
			user.log.Debugfln("Skipping broadcast list %s in history sync", jid)
			continue
		}
		portal := user.GetPortalByJID(jid)

		historySyncConversation := user.bridge.DB.HistorySync.NewConversationWithValues(
			user.MXID,
			conv.GetId(),
			&portal.Key,
			getConversationTimestamp(conv),
			conv.GetMuteEndTime(),
			conv.GetArchived(),
			conv.GetPinned(),
			conv.GetDisappearingMode().GetInitiator(),
			conv.GetEndOfHistoryTransferType(),
			conv.EphemeralExpiration,
			conv.GetMarkedAsUnread(),
			conv.GetUnreadCount())
		historySyncConversation.Upsert()

		for _, rawMsg := range conv.GetMessages() {
			// Don't store messages that will just be skipped.
			msgEvt, err := user.Client.ParseWebMessage(portal.Key.JID, rawMsg.GetMessage())
			if err != nil {
				user.log.Warnln("Dropping historical message due to info parse error:", err)
				continue
			}

			msgType := getMessageType(msgEvt.Message)
			if msgType == "unknown" || msgType == "ignore" || msgType == "unknown_protocol" {
				continue
			}

			// Don't store unsupported messages.
			if !containsSupportedMessage(msgEvt.Message) {
				continue
			}

			message, err := user.bridge.DB.HistorySync.NewMessageWithValues(user.MXID, conv.GetId(), msgEvt.Info.ID, rawMsg)
			if err != nil {
				user.log.Warnfln("Failed to save message %s in %s. Error: %+v", msgEvt.Info.ID, conv.GetId(), err)
				continue
			}
			message.Insert()
		}
	}

	// If this was the initial bootstrap, enqueue immediate backfills for the
	// most recent portals. If it's the last history sync event, start
	// backfilling the rest of the history of the portals.
	if user.bridge.Config.Bridge.HistorySync.Backfill {
		user.enqueueBackfillsTimer.Reset(EnqueueBackfillsDelay)
	}
}

func getConversationTimestamp(conv *waProto.Conversation) uint64 {
	convTs := conv.GetConversationTimestamp()
	if convTs == 0 && len(conv.GetMessages()) > 0 {
		convTs = conv.Messages[0].GetMessage().GetMessageTimestamp()
	}
	return convTs
}

func (user *User) EnqueueImmediateBackfills(portals []*Portal) {
	for priority, portal := range portals {
		maxMessages := user.bridge.Config.Bridge.HistorySync.Immediate.MaxEvents
		initialBackfill := user.bridge.DB.Backfill.NewWithValues(user.MXID, database.BackfillImmediate, priority, &portal.Key, nil, maxMessages, maxMessages, 0)
		initialBackfill.Insert()
	}
}

func (user *User) EnqueueDeferredBackfills(portals []*Portal) {
	numPortals := len(portals)
	for stageIdx, backfillStage := range user.bridge.Config.Bridge.HistorySync.Deferred {
		for portalIdx, portal := range portals {
			var startDate *time.Time = nil
			if backfillStage.StartDaysAgo > 0 {
				startDaysAgo := time.Now().AddDate(0, 0, -backfillStage.StartDaysAgo)
				startDate = &startDaysAgo
			}
			backfillMessages := user.bridge.DB.Backfill.NewWithValues(
				user.MXID, database.BackfillDeferred, stageIdx*numPortals+portalIdx, &portal.Key, startDate, backfillStage.MaxBatchEvents, -1, backfillStage.BatchDelay)
			backfillMessages.Insert()
		}
	}
}

func (user *User) EnqueueForwardBackfills(portals []*Portal) {
	for priority, portal := range portals {
		lastMsg := user.bridge.DB.Message.GetLastInChat(portal.Key)
		if lastMsg == nil {
			continue
		}
		backfill := user.bridge.DB.Backfill.NewWithValues(
			user.MXID, database.BackfillForward, priority, &portal.Key, &lastMsg.Timestamp, -1, -1, 0)
		backfill.Insert()
	}
}

// endregion
// region Portal backfilling

func (portal *Portal) deterministicEventID(sender types.JID, messageID types.MessageID, partName string) id.EventID {
	data := fmt.Sprintf("%s/whatsapp/%s/%s", portal.MXID, sender.User, messageID)
	if partName != "" {
		data += "/" + partName
	}
	sum := sha256.Sum256([]byte(data))
	return id.EventID(fmt.Sprintf("$%s:whatsapp.com", base64.RawURLEncoding.EncodeToString(sum[:])))
}

var (
	PortalCreationDummyEvent = event.Type{Type: "fi.mau.dummy.portal_created", Class: event.MessageEventType}
	PreBackfillDummyEvent    = event.Type{Type: "fi.mau.dummy.pre_backfill", Class: event.MessageEventType}

	HistorySyncMarker = event.Type{Type: "org.matrix.msc2716.marker", Class: event.MessageEventType}

	BackfillStatusEvent = event.Type{Type: "com.beeper.backfill_status", Class: event.StateEventType}
)

func (portal *Portal) backfill(source *User, messages []*waProto.WebMessageInfo, isForward, isLatest, atomicMarkAsRead bool, prevEventID id.EventID) *mautrix.RespBatchSend {
	var req mautrix.ReqBatchSend
	var infos []*wrappedInfo

	if !isForward {
		if portal.FirstEventID != "" || portal.NextBatchID != "" {
			req.PrevEventID = portal.FirstEventID
			req.BatchID = portal.NextBatchID
		} else {
			portal.log.Warnfln("Can't backfill %d messages through %s to chat: first event ID not known", len(messages), source.MXID)
			return nil
		}
	} else {
		req.PrevEventID = prevEventID
	}
	req.BeeperNewMessages = isLatest && req.BatchID == ""
	if atomicMarkAsRead {
		req.BeeperMarkReadBy = source.MXID
	}

	beforeFirstMessageTimestampMillis := (int64(messages[len(messages)-1].GetMessageTimestamp()) * 1000) - 1
	req.StateEventsAtStart = make([]*event.Event, 0)

	addedMembers := make(map[id.UserID]struct{})
	addMember := func(puppet *Puppet) {
		if portal.bridge.Config.Homeserver.Software == bridgeconfig.SoftwareHungry {
			// Hungryserv doesn't need state_events_at_start, it can figure out memberships automatically
			return
		} else if _, alreadyAdded := addedMembers[puppet.MXID]; alreadyAdded {
			return
		}
		mxid := puppet.MXID.String()
		content := event.MemberEventContent{
			Membership:  event.MembershipJoin,
			Displayname: puppet.Displayname,
			AvatarURL:   puppet.AvatarURL.CUString(),
		}
		inviteContent := content
		inviteContent.Membership = event.MembershipInvite
		req.StateEventsAtStart = append(req.StateEventsAtStart, &event.Event{
			Type:      event.StateMember,
			Sender:    portal.MainIntent().UserID,
			StateKey:  &mxid,
			Timestamp: beforeFirstMessageTimestampMillis,
			Content:   event.Content{Parsed: &inviteContent},
		}, &event.Event{
			Type:      event.StateMember,
			Sender:    puppet.MXID,
			StateKey:  &mxid,
			Timestamp: beforeFirstMessageTimestampMillis,
			Content:   event.Content{Parsed: &content},
		})
		addedMembers[puppet.MXID] = struct{}{}
	}

	portal.log.Infofln("Processing history sync with %d messages (forward: %t, latest: %t, prev: %s, batch: %s)", len(messages), isForward, isLatest, req.PrevEventID, req.BatchID)
	// The messages are ordered newest to oldest, so iterate them in reverse order.
	for i := len(messages) - 1; i >= 0; i-- {
		webMsg := messages[i]
		msgEvt, err := source.Client.ParseWebMessage(portal.Key.JID, webMsg)
		if err != nil {
			continue
		}

		msgType := getMessageType(msgEvt.Message)
		if msgType == "unknown" || msgType == "ignore" || msgType == "unknown_protocol" {
			if msgType != "ignore" {
				portal.log.Debugfln("Skipping message %s with unknown type in backfill", msgEvt.Info.ID)
			}
			continue
		}
		if webMsg.GetPushName() != "" && webMsg.GetPushName() != "-" {
			existingContact, _ := source.Client.Store.Contacts.GetContact(msgEvt.Info.Sender)
			if !existingContact.Found || existingContact.PushName == "" {
				changed, _, err := source.Client.Store.Contacts.PutPushName(msgEvt.Info.Sender, webMsg.GetPushName())
				if err != nil {
					source.log.Errorfln("Failed to save push name of %s from historical message in device store: %v", msgEvt.Info.Sender, err)
				} else if changed {
					source.log.Debugfln("Got push name %s for %s from historical message", webMsg.GetPushName(), msgEvt.Info.Sender)
				}
			}
		}
		puppet := portal.getMessagePuppet(source, &msgEvt.Info)
		if puppet == nil {
			continue
		}
		intent := puppet.IntentFor(portal)
		if intent.IsCustomPuppet && !portal.bridge.Config.CanDoublePuppetBackfill(puppet.CustomMXID) {
			intent = puppet.DefaultIntent()
		}

		converted := portal.convertMessage(intent, source, &msgEvt.Info, msgEvt.Message, true)
		if converted == nil {
			portal.log.Debugfln("Skipping unsupported message %s in backfill", msgEvt.Info.ID)
			continue
		}
		if !intent.IsCustomPuppet && !portal.bridge.StateStore.IsInRoom(portal.MXID, puppet.MXID) {
			addMember(puppet)
		}
		if converted.ReplyTo != nil {
			portal.SetReply(converted.Content, converted.ReplyTo, true)
		}
		err = portal.appendBatchEvents(source, converted, &msgEvt.Info, webMsg, &req.Events, &infos)
		if err != nil {
			portal.log.Errorfln("Error handling message %s during backfill: %v", msgEvt.Info.ID, err)
		}
	}
	portal.log.Infofln("Made %d Matrix events from messages in batch", len(req.Events))

	if len(req.Events) == 0 {
		return nil
	}

	if len(req.BatchID) == 0 || isForward {
		portal.log.Debugln("Sending a dummy event to avoid forward extremity errors with backfill")
		_, err := portal.MainIntent().SendMessageEvent(portal.MXID, PreBackfillDummyEvent, struct{}{})
		if err != nil {
			portal.log.Warnln("Error sending pre-backfill dummy event:", err)
		}
	}

	resp, err := portal.MainIntent().BatchSend(portal.MXID, &req)
	if err != nil {
		portal.log.Errorln("Error batch sending messages:", err)
		return nil
	} else {
		txn, err := portal.bridge.DB.Begin()
		if err != nil {
			portal.log.Errorln("Failed to start transaction to save batch messages:", err)
			return nil
		}

		// Do the following block in the transaction
		{
			portal.finishBatch(txn, resp.EventIDs, infos)
			portal.NextBatchID = resp.NextBatchID
			portal.Update(txn)
		}

		err = txn.Commit()
		if err != nil {
			portal.log.Errorln("Failed to commit transaction to save batch messages:", err)
			return nil
		}
		if portal.bridge.Config.Bridge.HistorySync.MediaRequests.AutoRequestMedia {
			go portal.requestMediaRetries(source, resp.EventIDs, infos)
		}
		return resp
	}
}

func (portal *Portal) requestMediaRetries(source *User, eventIDs []id.EventID, infos []*wrappedInfo) {
	for i, info := range infos {
		if info != nil && info.Error == database.MsgErrMediaNotFound && info.MediaKey != nil {
			switch portal.bridge.Config.Bridge.HistorySync.MediaRequests.RequestMethod {
			case config.MediaRequestMethodImmediate:
				err := source.Client.SendMediaRetryReceipt(info.MessageInfo, info.MediaKey)
				if err != nil {
					portal.log.Warnfln("Failed to send post-backfill media retry request for %s: %v", info.ID, err)
				} else {
					portal.log.Debugfln("Sent post-backfill media retry request for %s", info.ID)
				}
			case config.MediaRequestMethodLocalTime:
				req := portal.bridge.DB.MediaBackfillRequest.NewMediaBackfillRequestWithValues(source.MXID, &portal.Key, eventIDs[i], info.MediaKey)
				req.Upsert()
			}
		}
	}
}

func (portal *Portal) appendBatchEvents(source *User, converted *ConvertedMessage, info *types.MessageInfo, raw *waProto.WebMessageInfo, eventsArray *[]*event.Event, infoArray *[]*wrappedInfo) error {
	if portal.bridge.Config.Bridge.CaptionInMessage {
		converted.MergeCaption()
	}
	mainEvt, err := portal.wrapBatchEvent(info, converted.Intent, converted.Type, converted.Content, converted.Extra, "")
	if err != nil {
		return err
	}
<<<<<<< HEAD
	expirationStart := raw.GetEphemeralStartTimestamp()
=======
	expirationStart := info.Timestamp
	if raw.GetEphemeralStartTimestamp() > 0 {
		expirationStart = time.Unix(int64(raw.GetEphemeralStartTimestamp()), 0)
	}
>>>>>>> 81028cf2
	mainInfo := &wrappedInfo{
		MessageInfo:     info,
		Type:            database.MsgNormal,
		Error:           converted.Error,
		MediaKey:        converted.MediaKey,
		ExpirationStart: expirationStart,
		ExpiresIn:       converted.ExpiresIn,
	}
	if converted.Caption != nil {
		captionEvt, err := portal.wrapBatchEvent(info, converted.Intent, converted.Type, converted.Caption, nil, "caption")
		if err != nil {
			return err
		}
		*eventsArray = append(*eventsArray, mainEvt, captionEvt)
		*infoArray = append(*infoArray, mainInfo, nil)
	} else {
		*eventsArray = append(*eventsArray, mainEvt)
		*infoArray = append(*infoArray, mainInfo)
	}
	if converted.MultiEvent != nil {
		for i, subEvtContent := range converted.MultiEvent {
			subEvt, err := portal.wrapBatchEvent(info, converted.Intent, converted.Type, subEvtContent, nil, fmt.Sprintf("multi-%d", i))
			if err != nil {
				return err
			}
			*eventsArray = append(*eventsArray, subEvt)
			*infoArray = append(*infoArray, nil)
		}
	}
	// Sending reactions in the same batch requires deterministic event IDs, so only do it on hungryserv
	if portal.bridge.Config.Homeserver.Software == bridgeconfig.SoftwareHungry {
		for _, reaction := range raw.GetReactions() {
			reactionEvent, reactionInfo := portal.wrapBatchReaction(source, reaction, mainEvt.ID, info.Timestamp)
			if reactionEvent != nil {
				*eventsArray = append(*eventsArray, reactionEvent)
				*infoArray = append(*infoArray, &wrappedInfo{
					MessageInfo:    reactionInfo,
					ReactionTarget: info.ID,
					Type:           database.MsgReaction,
				})
			}
		}
	}
	return nil
}

func (portal *Portal) wrapBatchReaction(source *User, reaction *waProto.Reaction, mainEventID id.EventID, mainEventTS time.Time) (reactionEvent *event.Event, reactionInfo *types.MessageInfo) {
	var senderJID types.JID
	if reaction.GetKey().GetFromMe() {
		senderJID = source.JID.ToNonAD()
	} else if reaction.GetKey().GetParticipant() != "" {
		senderJID, _ = types.ParseJID(reaction.GetKey().GetParticipant())
	} else if portal.IsPrivateChat() {
		senderJID = portal.Key.JID
	}
	if senderJID.IsEmpty() {
		return
	}
	reactionInfo = &types.MessageInfo{
		MessageSource: types.MessageSource{
			Chat:     portal.Key.JID,
			Sender:   senderJID,
			IsFromMe: reaction.GetKey().GetFromMe(),
			IsGroup:  portal.IsGroupChat(),
		},
		ID:        reaction.GetKey().GetId(),
		Timestamp: mainEventTS,
	}
	puppet := portal.getMessagePuppet(source, reactionInfo)
	if puppet == nil {
		return
	}
	intent := puppet.IntentFor(portal)
	content := event.ReactionEventContent{
		RelatesTo: event.RelatesTo{
			Type:    event.RelAnnotation,
			EventID: mainEventID,
			Key:     variationselector.Add(reaction.GetText()),
		},
	}
	if rawTS := reaction.GetSenderTimestampMs(); rawTS >= mainEventTS.UnixMilli() && rawTS <= time.Now().UnixMilli() {
		reactionInfo.Timestamp = time.UnixMilli(rawTS)
	}
	wrappedContent := event.Content{Parsed: &content}
	intent.AddDoublePuppetValue(&wrappedContent)
	reactionEvent = &event.Event{
		ID:        portal.deterministicEventID(senderJID, reactionInfo.ID, ""),
		Type:      event.EventReaction,
		Content:   wrappedContent,
		Sender:    intent.UserID,
		Timestamp: reactionInfo.Timestamp.UnixMilli(),
	}
	return
}

func (portal *Portal) wrapBatchEvent(info *types.MessageInfo, intent *appservice.IntentAPI, eventType event.Type, content *event.MessageEventContent, extraContent map[string]interface{}, partName string) (*event.Event, error) {
	wrappedContent := event.Content{
		Parsed: content,
		Raw:    extraContent,
	}
	newEventType, err := portal.encrypt(intent, &wrappedContent, eventType)
	if err != nil {
		return nil, err
	}
	intent.AddDoublePuppetValue(&wrappedContent)
	var eventID id.EventID
	if portal.bridge.Config.Homeserver.Software == bridgeconfig.SoftwareHungry {
		eventID = portal.deterministicEventID(info.Sender, info.ID, partName)
	}

	return &event.Event{
		ID:        eventID,
		Sender:    intent.UserID,
		Type:      newEventType,
		Timestamp: info.Timestamp.UnixMilli(),
		Content:   wrappedContent,
	}, nil
}

func (portal *Portal) finishBatch(txn dbutil.Transaction, eventIDs []id.EventID, infos []*wrappedInfo) {
	for i, info := range infos {
		if info == nil {
			continue
		}

		eventID := eventIDs[i]
		portal.markHandled(txn, nil, info.MessageInfo, eventID, true, false, info.Type, info.Error)
		if info.Type == database.MsgReaction {
			portal.upsertReaction(txn, nil, info.ReactionTarget, info.Sender, eventID, info.ID)
		}

		if info.ExpiresIn > 0 {
<<<<<<< HEAD
			if info.ExpirationStart > 0 {
				remainingSeconds := time.Unix(int64(info.ExpirationStart), 0).Add(time.Duration(info.ExpiresIn) * time.Second).Sub(time.Now()).Seconds()
				portal.log.Debugfln("Disappearing history sync message: expires in %d, started at %d, remaining %d", info.ExpiresIn, info.ExpirationStart, int(remainingSeconds))
				portal.MarkDisappearing(txn, eventID, uint32(remainingSeconds), true)
			} else {
				portal.log.Debugfln("Disappearing history sync message: expires in %d (not started)", info.ExpiresIn)
				portal.MarkDisappearing(txn, eventID, info.ExpiresIn, false)
			}
=======
			portal.MarkDisappearing(txn, eventID, info.ExpiresIn, info.ExpirationStart)
>>>>>>> 81028cf2
		}
	}
	portal.log.Infofln("Successfully sent %d events", len(eventIDs))
}

func (portal *Portal) sendPostBackfillDummy(lastTimestamp time.Time, insertionEventId id.EventID) {
	resp, err := portal.MainIntent().SendMessageEvent(portal.MXID, HistorySyncMarker, map[string]interface{}{
		"org.matrix.msc2716.marker.insertion": insertionEventId,
		//"m.marker.insertion":                  insertionEventId,
	})
	if err != nil {
		portal.log.Errorln("Error sending post-backfill dummy event:", err)
		return
	}
	msg := portal.bridge.DB.Message.New()
	msg.Chat = portal.Key
	msg.MXID = resp.EventID
	msg.JID = types.MessageID(resp.EventID)
	msg.Timestamp = lastTimestamp.Add(1 * time.Second)
	msg.Sent = true
	msg.Type = database.MsgFake
	msg.Insert(nil)
}

func (portal *Portal) updateBackfillStatus(backfillState *database.BackfillState) {
	backfillStatus := "backfilling"
	if backfillState.BackfillComplete {
		backfillStatus = "complete"
	}

	_, err := portal.MainIntent().SendStateEvent(portal.MXID, BackfillStatusEvent, "", map[string]interface{}{
		"status":          backfillStatus,
		"first_timestamp": backfillState.FirstExpectedTimestamp * 1000,
	})
	if err != nil {
		portal.log.Errorln("Error sending backfill status event:", err)
	}
}

// endregion<|MERGE_RESOLUTION|>--- conflicted
+++ resolved
@@ -666,14 +666,10 @@
 	if err != nil {
 		return err
 	}
-<<<<<<< HEAD
-	expirationStart := raw.GetEphemeralStartTimestamp()
-=======
 	expirationStart := info.Timestamp
 	if raw.GetEphemeralStartTimestamp() > 0 {
 		expirationStart = time.Unix(int64(raw.GetEphemeralStartTimestamp()), 0)
 	}
->>>>>>> 81028cf2
 	mainInfo := &wrappedInfo{
 		MessageInfo:     info,
 		Type:            database.MsgNormal,
@@ -806,18 +802,7 @@
 		}
 
 		if info.ExpiresIn > 0 {
-<<<<<<< HEAD
-			if info.ExpirationStart > 0 {
-				remainingSeconds := time.Unix(int64(info.ExpirationStart), 0).Add(time.Duration(info.ExpiresIn) * time.Second).Sub(time.Now()).Seconds()
-				portal.log.Debugfln("Disappearing history sync message: expires in %d, started at %d, remaining %d", info.ExpiresIn, info.ExpirationStart, int(remainingSeconds))
-				portal.MarkDisappearing(txn, eventID, uint32(remainingSeconds), true)
-			} else {
-				portal.log.Debugfln("Disappearing history sync message: expires in %d (not started)", info.ExpiresIn)
-				portal.MarkDisappearing(txn, eventID, info.ExpiresIn, false)
-			}
-=======
 			portal.MarkDisappearing(txn, eventID, info.ExpiresIn, info.ExpirationStart)
->>>>>>> 81028cf2
 		}
 	}
 	portal.log.Infofln("Successfully sent %d events", len(eventIDs))
