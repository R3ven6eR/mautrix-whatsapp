// mautrix-whatsapp - A Matrix-WhatsApp puppeting bridge.
// Copyright (C) 2019 Tulir Asokan
//
// This program is free software: you can redistribute it and/or modify
// it under the terms of the GNU Affero General Public License as published by
// the Free Software Foundation, either version 3 of the License, or
// (at your option) any later version.
//
// This program is distributed in the hope that it will be useful,
// but WITHOUT ANY WARRANTY; without even the implied warranty of
// MERCHANTABILITY or FITNESS FOR A PARTICULAR PURPOSE.  See the
// GNU Affero General Public License for more details.
//
// You should have received a copy of the GNU Affero General Public License
// along with this program.  If not, see <https://www.gnu.org/licenses/>.

package config

import (
	"fmt"

	"gopkg.in/yaml.v3"

	"maunium.net/go/mautrix/appservice"
	"maunium.net/go/mautrix/id"
)

var ExampleConfig string

type Config struct {
	Homeserver struct {
		Address        string `yaml:"address"`
		Domain         string `yaml:"domain"`
		Asmux          bool   `yaml:"asmux"`
		StatusEndpoint string `yaml:"status_endpoint"`
	} `yaml:"homeserver"`

	AppService struct {
		Address  string `yaml:"address"`
		Hostname string `yaml:"hostname"`
		Port     uint16 `yaml:"port"`

		Database struct {
			Type string `yaml:"type"`
			URI  string `yaml:"uri"`

			MaxOpenConns int `yaml:"max_open_conns"`
			MaxIdleConns int `yaml:"max_idle_conns"`
		} `yaml:"database"`

		Provisioning struct {
			Prefix       string `yaml:"prefix"`
			SharedSecret string `yaml:"shared_secret"`
		} `yaml:"provisioning"`

		ID  string `yaml:"id"`
		Bot struct {
			Username    string `yaml:"username"`
			Displayname string `yaml:"displayname"`
			Avatar      string `yaml:"avatar"`
		} `yaml:"bot"`

		Limits struct {
			MaxPuppetLimit       uint `yaml:"max_puppet_limit"`
			MinPuppetActiveDays  uint `yaml:"min_puppet_activity_days"`
			PuppetInactivityDays uint `yaml:"puppet_inactivity_days"`
			BlockOnLimitReached  bool `yaml:"block_on_limit_reached"`
		} `yaml:"limits"`

		ASToken string `yaml:"as_token"`
		HSToken string `yaml:"hs_token"`
	} `yaml:"appservice"`

	Metrics struct {
		Enabled bool   `yaml:"enabled"`
		Listen  string `yaml:"listen"`
	} `yaml:"metrics"`

	WhatsApp struct {
		OSName      string `yaml:"os_name"`
		BrowserName string `yaml:"browser_name"`
	} `yaml:"whatsapp"`

	Bridge BridgeConfig `yaml:"bridge"`

	Logging appservice.LogConfig `yaml:"logging"`
}

func (config *Config) CanAutoDoublePuppet(userID id.UserID) bool {
	_, homeserver, _ := userID.Parse()
	_, hasSecret := config.Bridge.LoginSharedSecretMap[homeserver]
	return hasSecret
}

func (config *Config) CanDoublePuppetBackfill(userID id.UserID) bool {
	if !config.Bridge.HistorySync.DoublePuppetBackfill {
		return false
	}
	_, homeserver, _ := userID.Parse()
	// Batch sending can only use local users, so don't allow double puppets on other servers.
	if homeserver != config.Homeserver.Domain {
		return false
	}
	return true
}

<<<<<<< HEAD
func (config *Config) setDefaults() {
	config.AppService.Database.MaxOpenConns = 20
	config.AppService.Database.MaxIdleConns = 2
	config.AppService.Limits.MaxPuppetLimit = 0
	config.AppService.Limits.MinPuppetActiveDays = 0
	config.AppService.Limits.PuppetInactivityDays = 30
	config.AppService.Limits.BlockOnLimitReached = false
	config.WhatsApp.OSName = "Mautrix-WhatsApp bridge"
	config.WhatsApp.BrowserName = "mx-wa"
	config.Bridge.setDefaults()
}

func Load(path string) (*Config, error) {
	data, err := ioutil.ReadFile(path)
=======
func Load(data []byte, upgraded bool) (*Config, error) {
	var config = &Config{}
	if !upgraded {
		// Fallback: if config upgrading failed, load example config for base values
		err := yaml.Unmarshal([]byte(ExampleConfig), config)
		if err != nil {
			return nil, fmt.Errorf("failed to unmarshal example config: %w", err)
		}
	}
	err := yaml.Unmarshal(data, config)
>>>>>>> 86233f38
	if err != nil {
		return nil, err
	}

	return config, err
}

func (config *Config) MakeAppService() (*appservice.AppService, error) {
	as := appservice.Create()
	as.HomeserverDomain = config.Homeserver.Domain
	as.HomeserverURL = config.Homeserver.Address
	as.Host.Hostname = config.AppService.Hostname
	as.Host.Port = config.AppService.Port
	as.DefaultHTTPRetries = 4
	var err error
	as.Registration, err = config.GetRegistration()
	return as, err
}<|MERGE_RESOLUTION|>--- conflicted
+++ resolved
@@ -104,22 +104,6 @@
 	return true
 }
 
-<<<<<<< HEAD
-func (config *Config) setDefaults() {
-	config.AppService.Database.MaxOpenConns = 20
-	config.AppService.Database.MaxIdleConns = 2
-	config.AppService.Limits.MaxPuppetLimit = 0
-	config.AppService.Limits.MinPuppetActiveDays = 0
-	config.AppService.Limits.PuppetInactivityDays = 30
-	config.AppService.Limits.BlockOnLimitReached = false
-	config.WhatsApp.OSName = "Mautrix-WhatsApp bridge"
-	config.WhatsApp.BrowserName = "mx-wa"
-	config.Bridge.setDefaults()
-}
-
-func Load(path string) (*Config, error) {
-	data, err := ioutil.ReadFile(path)
-=======
 func Load(data []byte, upgraded bool) (*Config, error) {
 	var config = &Config{}
 	if !upgraded {
@@ -130,7 +114,6 @@
 		}
 	}
 	err := yaml.Unmarshal(data, config)
->>>>>>> 86233f38
 	if err != nil {
 		return nil, err
 	}
