// mautrix-whatsapp - A Matrix-WhatsApp puppeting bridge.
// Copyright (C) 2021 Tulir Asokan
//
// This program is free software: you can redistribute it and/or modify
// it under the terms of the GNU Affero General Public License as published by
// the Free Software Foundation, either version 3 of the License, or
// (at your option) any later version.
//
// This program is distributed in the hope that it will be useful,
// but WITHOUT ANY WARRANTY; without even the implied warranty of
// MERCHANTABILITY or FITNESS FOR A PARTICULAR PURPOSE.  See the
// GNU Affero General Public License for more details.
//
// You should have received a copy of the GNU Affero General Public License
// along with this program.  If not, see <https://www.gnu.org/licenses/>.

package main

import (
	"bytes"
	"context"
	"crypto/rand"
	"crypto/sha256"
	"encoding/hex"
	"encoding/json"
	"errors"
	"fmt"
	"image"
	"image/color"
	_ "image/gif"
	"image/jpeg"
	"image/png"
	"io"
	"math"
	"mime"
	"net/http"
	"reflect"
	"runtime/debug"
	"strconv"
	"strings"
	"sync"
	"time"

	"github.com/chai2010/webp"
	"github.com/tidwall/gjson"
	"golang.org/x/image/draw"
	"google.golang.org/protobuf/proto"

	log "maunium.net/go/maulogger/v2"

	"maunium.net/go/mautrix"
	"maunium.net/go/mautrix/appservice"
	"maunium.net/go/mautrix/bridge"
	"maunium.net/go/mautrix/bridge/bridgeconfig"
	"maunium.net/go/mautrix/crypto/attachment"
	"maunium.net/go/mautrix/event"
	"maunium.net/go/mautrix/format"
	"maunium.net/go/mautrix/id"
	"maunium.net/go/mautrix/util"
	"maunium.net/go/mautrix/util/dbutil"
	"maunium.net/go/mautrix/util/ffmpeg"
	"maunium.net/go/mautrix/util/variationselector"

	"go.mau.fi/whatsmeow"
	waProto "go.mau.fi/whatsmeow/binary/proto"
	"go.mau.fi/whatsmeow/types"
	"go.mau.fi/whatsmeow/types/events"

	"maunium.net/go/mautrix-whatsapp/database"
)

const StatusBroadcastTopic = "WhatsApp status updates from your contacts"
const StatusBroadcastName = "WhatsApp Status Broadcast"
const BroadcastTopic = "WhatsApp broadcast list"
const UnnamedBroadcastName = "Unnamed broadcast list"
const PrivateChatTopic = "WhatsApp private chat"

// The delay between the current time and msg time before we consider the message too stale to be
// part of a users activity
const MaximumMsgLagActivity = 5 * 60

var ErrStatusBroadcastDisabled = errors.New("status bridging is disabled")

func (br *WABridge) GetPortalByMXID(mxid id.RoomID) *Portal {
	br.portalsLock.Lock()
	defer br.portalsLock.Unlock()
	portal, ok := br.portalsByMXID[mxid]
	if !ok {
		return br.loadDBPortal(br.DB.Portal.GetByMXID(mxid), nil)
	}
	return portal
}

func (br *WABridge) GetIPortal(mxid id.RoomID) bridge.Portal {
	p := br.GetPortalByMXID(mxid)
	if p == nil {
		return nil
	}
	return p
}

func (portal *Portal) IsEncrypted() bool {
	return portal.Encrypted
}

func (portal *Portal) MarkEncrypted() {
	portal.Encrypted = true
	portal.Update(nil)
}

func (portal *Portal) ReceiveMatrixEvent(user bridge.User, evt *event.Event) {
	if user.GetPermissionLevel() >= bridgeconfig.PermissionLevelUser || portal.HasRelaybot() {
		portal.matrixMessages <- PortalMatrixMessage{user: user.(*User), evt: evt, receivedAt: time.Now()}
	}
}

func (br *WABridge) GetPortalByJID(key database.PortalKey) *Portal {
	br.portalsLock.Lock()
	defer br.portalsLock.Unlock()
	portal, ok := br.portalsByJID[key]
	if !ok {
		return br.loadDBPortal(br.DB.Portal.GetByJID(key), &key)
	}
	return portal
}

func (br *WABridge) GetAllPortals() []*Portal {
	return br.dbPortalsToPortals(br.DB.Portal.GetAll())
}

func (br *WABridge) GetAllIPortals() (iportals []bridge.Portal) {
	portals := br.GetAllPortals()
	iportals = make([]bridge.Portal, len(portals))
	for i, portal := range portals {
		iportals[i] = portal
	}
	return iportals
}

func (br *WABridge) GetAllPortalsByJID(jid types.JID) []*Portal {
	return br.dbPortalsToPortals(br.DB.Portal.GetAllByJID(jid))
}

func (br *WABridge) GetAllByParentGroup(jid types.JID) []*Portal {
	return br.dbPortalsToPortals(br.DB.Portal.GetAllByParentGroup(jid))
}

func (br *WABridge) dbPortalsToPortals(dbPortals []*database.Portal) []*Portal {
	br.portalsLock.Lock()
	defer br.portalsLock.Unlock()
	output := make([]*Portal, len(dbPortals))
	for index, dbPortal := range dbPortals {
		if dbPortal == nil {
			continue
		}
		portal, ok := br.portalsByJID[dbPortal.Key]
		if !ok {
			portal = br.loadDBPortal(dbPortal, nil)
		}
		output[index] = portal
	}
	return output
}

func (br *WABridge) loadDBPortal(dbPortal *database.Portal, key *database.PortalKey) *Portal {
	if dbPortal == nil {
		if key == nil {
			return nil
		}
		dbPortal = br.DB.Portal.New()
		dbPortal.Key = *key
		dbPortal.Insert()
	}
	portal := br.NewPortal(dbPortal)
	br.portalsByJID[portal.Key] = portal
	if len(portal.MXID) > 0 {
		br.portalsByMXID[portal.MXID] = portal
	}
	return portal
}

func (portal *Portal) GetUsers() []*User {
	return nil
}

func (br *WABridge) newBlankPortal(key database.PortalKey) *Portal {
	portal := &Portal{
		bridge: br,
		log:    br.Log.Sub(fmt.Sprintf("Portal/%s", key)),

		messages:       make(chan PortalMessage, br.Config.Bridge.PortalMessageBuffer),
		matrixMessages: make(chan PortalMatrixMessage, br.Config.Bridge.PortalMessageBuffer),
		mediaRetries:   make(chan PortalMediaRetry, br.Config.Bridge.PortalMessageBuffer),

		mediaErrorCache: make(map[types.MessageID]*FailedMediaMeta),
	}
	go portal.handleMessageLoop()
	return portal
}

func (br *WABridge) NewManualPortal(key database.PortalKey) *Portal {
	portal := br.newBlankPortal(key)
	portal.Portal = br.DB.Portal.New()
	portal.Key = key
	return portal
}

func (br *WABridge) NewPortal(dbPortal *database.Portal) *Portal {
	portal := br.newBlankPortal(dbPortal.Key)
	portal.Portal = dbPortal
	return portal
}

const recentlyHandledLength = 100

type fakeMessage struct {
	Sender    types.JID
	Text      string
	ID        string
	Time      time.Time
	Important bool
}

type PortalMessage struct {
	evt           *events.Message
	undecryptable *events.UndecryptableMessage
	receipt       *events.Receipt
	fake          *fakeMessage
	source        *User
}

type PortalMatrixMessage struct {
	evt        *event.Event
	user       *User
	receivedAt time.Time
}

type PortalMediaRetry struct {
	evt    *events.MediaRetry
	source *User
}

type recentlyHandledWrapper struct {
	id  types.MessageID
	err database.MessageErrorType
}

type Portal struct {
	*database.Portal

	bridge *WABridge
	log    log.Logger

	roomCreateLock sync.Mutex
	encryptLock    sync.Mutex
	backfillLock   sync.Mutex
	avatarLock     sync.Mutex

	latestEventBackfillLock sync.Mutex
	parentGroupUpdateLock   sync.Mutex

	recentlyHandled      [recentlyHandledLength]recentlyHandledWrapper
	recentlyHandledLock  sync.Mutex
	recentlyHandledIndex uint8

	currentlyTyping     []id.UserID
	currentlyTypingLock sync.Mutex

	messages       chan PortalMessage
	matrixMessages chan PortalMatrixMessage
	mediaRetries   chan PortalMediaRetry

	mediaErrorCache map[types.MessageID]*FailedMediaMeta

<<<<<<< HEAD
=======
	currentlySleepingToDelete sync.Map

>>>>>>> 81028cf2
	relayUser    *User
	parentPortal *Portal
}

var (
	_ bridge.Portal                    = (*Portal)(nil)
	_ bridge.ReadReceiptHandlingPortal = (*Portal)(nil)
	_ bridge.MembershipHandlingPortal  = (*Portal)(nil)
	_ bridge.MetaHandlingPortal        = (*Portal)(nil)
	_ bridge.TypingPortal              = (*Portal)(nil)
<<<<<<< HEAD
	_ bridge.DisappearingPortal        = (*Portal)(nil)
=======
>>>>>>> 81028cf2
)

func (portal *Portal) handleMessageLoopItem(msg PortalMessage) {
	if len(portal.MXID) == 0 {
		if msg.fake == nil && msg.undecryptable == nil && (msg.evt == nil || !containsSupportedMessage(msg.evt.Message)) {
			portal.log.Debugln("Not creating portal room for incoming message: message is not a chat message")
			return
		}
		portal.log.Debugln("Creating Matrix room from incoming message")
		err := portal.CreateMatrixRoom(msg.source, nil, false, true)
		if err != nil {
			portal.log.Errorln("Failed to create portal room:", err)
			return
		}
	}
	portal.latestEventBackfillLock.Lock()
	defer portal.latestEventBackfillLock.Unlock()
	switch {
	case msg.evt != nil:
		portal.handleMessage(msg.source, msg.evt)
	case msg.receipt != nil:
		portal.handleReceipt(msg.receipt, msg.source)
	case msg.undecryptable != nil:
		portal.handleUndecryptableMessage(msg.source, msg.undecryptable)
	case msg.fake != nil:
		msg.fake.ID = "FAKE::" + msg.fake.ID
		portal.handleFakeMessage(*msg.fake)
	default:
		portal.log.Warnln("Unexpected PortalMessage with no message: %+v", msg)
	}
}

func (portal *Portal) handleMatrixMessageLoopItem(msg PortalMatrixMessage) {
	evtTS := time.UnixMilli(msg.evt.Timestamp)
	timings := messageTimings{
		initReceive:  msg.evt.Mautrix.ReceivedAt.Sub(evtTS),
		decrypt:      msg.evt.Mautrix.DecryptionDuration,
		portalQueue:  time.Since(msg.receivedAt),
		totalReceive: time.Since(evtTS),
	}
	implicitRRStart := time.Now()
	portal.handleMatrixReadReceipt(msg.user, "", evtTS, false)
	timings.implicitRR = time.Since(implicitRRStart)
	switch msg.evt.Type {
	case event.EventMessage, event.EventSticker, TypeMSC3381V2PollResponse, TypeMSC3381PollResponse, TypeMSC3381PollStart:
		portal.HandleMatrixMessage(msg.user, msg.evt, timings)
	case event.EventRedaction:
		portal.HandleMatrixRedaction(msg.user, msg.evt)
	case event.EventReaction:
		portal.HandleMatrixReaction(msg.user, msg.evt)
	default:
		portal.log.Warnln("Unsupported event type %+v in portal message channel", msg.evt.Type)
	}
}

func (portal *Portal) handleReceipt(receipt *events.Receipt, source *User) {
	// The order of the message ID array depends on the sender's platform, so we just have to find
	// the last message based on timestamp. Also, timestamps only have second precision, so if
	// there are many messages at the same second just mark them all as read, because we don't
	// know which one is last
	markAsRead := make([]*database.Message, 0, 1)
	var bestTimestamp time.Time
	for _, msgID := range receipt.MessageIDs {
		msg := portal.bridge.DB.Message.GetByJID(portal.Key, msgID)
		if msg == nil || msg.IsFakeMXID() {
			continue
		}
		if msg.Timestamp.After(bestTimestamp) {
			bestTimestamp = msg.Timestamp
			markAsRead = append(markAsRead[:0], msg)
		} else if msg != nil && msg.Timestamp.Equal(bestTimestamp) {
			markAsRead = append(markAsRead, msg)
		}
	}
	if receipt.Sender.User == source.JID.User {
		if len(markAsRead) > 0 {
			source.SetLastReadTS(portal.Key, markAsRead[0].Timestamp)
		} else {
			source.SetLastReadTS(portal.Key, receipt.Timestamp)
		}
	}
	intent := portal.bridge.GetPuppetByJID(receipt.Sender).IntentFor(portal)
	for _, msg := range markAsRead {
		err := intent.SetReadMarkers(portal.MXID, source.makeReadMarkerContent(msg.MXID, intent.IsCustomPuppet))
		if err != nil {
			portal.log.Warnfln("Failed to mark message %s as read by %s: %v", msg.MXID, intent.UserID, err)
		} else {
			portal.log.Debugfln("Marked %s as read by %s", msg.MXID, intent.UserID)
		}
	}
}

func (portal *Portal) handleMessageLoop() {
	for {
		select {
		case msg := <-portal.messages:
			portal.handleMessageLoopItem(msg)
		case msg := <-portal.matrixMessages:
			portal.handleMatrixMessageLoopItem(msg)
		case retry := <-portal.mediaRetries:
			portal.handleMediaRetry(retry.evt, retry.source)
		}
	}
}

func containsSupportedMessage(waMsg *waProto.Message) bool {
	if waMsg == nil {
		return false
	}
	return waMsg.Conversation != nil || waMsg.ExtendedTextMessage != nil || waMsg.ImageMessage != nil ||
		waMsg.StickerMessage != nil || waMsg.AudioMessage != nil || waMsg.VideoMessage != nil ||
		waMsg.DocumentMessage != nil || waMsg.ContactMessage != nil || waMsg.LocationMessage != nil ||
		waMsg.LiveLocationMessage != nil || waMsg.GroupInviteMessage != nil || waMsg.ContactsArrayMessage != nil ||
		waMsg.HighlyStructuredMessage != nil || waMsg.TemplateMessage != nil || waMsg.TemplateButtonReplyMessage != nil ||
		waMsg.ListMessage != nil || waMsg.ListResponseMessage != nil || waMsg.PollCreationMessage != nil || waMsg.PollCreationMessageV2 != nil
}

func getMessageType(waMsg *waProto.Message) string {
	switch {
	case waMsg == nil:
		return "ignore"
	case waMsg.Conversation != nil, waMsg.ExtendedTextMessage != nil:
		return "text"
	case waMsg.ImageMessage != nil:
		return fmt.Sprintf("image %s", waMsg.GetImageMessage().GetMimetype())
	case waMsg.StickerMessage != nil:
		return fmt.Sprintf("sticker %s", waMsg.GetStickerMessage().GetMimetype())
	case waMsg.VideoMessage != nil:
		return fmt.Sprintf("video %s", waMsg.GetVideoMessage().GetMimetype())
	case waMsg.AudioMessage != nil:
		return fmt.Sprintf("audio %s", waMsg.GetAudioMessage().GetMimetype())
	case waMsg.DocumentMessage != nil:
		return fmt.Sprintf("document %s", waMsg.GetDocumentMessage().GetMimetype())
	case waMsg.ContactMessage != nil:
		return "contact"
	case waMsg.ContactsArrayMessage != nil:
		return "contact array"
	case waMsg.LocationMessage != nil:
		return "location"
	case waMsg.LiveLocationMessage != nil:
		return "live location start"
	case waMsg.GroupInviteMessage != nil:
		return "group invite"
	case waMsg.ReactionMessage != nil:
		return "reaction"
	case waMsg.EncReactionMessage != nil:
		return "encrypted reaction"
	case waMsg.PollCreationMessage != nil || waMsg.PollCreationMessageV2 != nil:
		return "poll create"
	case waMsg.PollUpdateMessage != nil:
		return "poll update"
	case waMsg.ProtocolMessage != nil:
		switch waMsg.GetProtocolMessage().GetType() {
		case waProto.ProtocolMessage_REVOKE:
			if waMsg.GetProtocolMessage().GetKey() == nil {
				return "ignore"
			}
			return "revoke"
		case waProto.ProtocolMessage_MESSAGE_EDIT:
			return "edit"
		case waProto.ProtocolMessage_EPHEMERAL_SETTING:
			return "disappearing timer change"
		case waProto.ProtocolMessage_APP_STATE_SYNC_KEY_SHARE, waProto.ProtocolMessage_HISTORY_SYNC_NOTIFICATION, waProto.ProtocolMessage_INITIAL_SECURITY_NOTIFICATION_SETTING_SYNC:
			return "ignore"
		default:
			return fmt.Sprintf("unknown_protocol_%d", waMsg.GetProtocolMessage().GetType())
		}
	case waMsg.ButtonsMessage != nil:
		return "buttons"
	case waMsg.ButtonsResponseMessage != nil:
		return "buttons response"
	case waMsg.TemplateMessage != nil:
		return "template"
	case waMsg.HighlyStructuredMessage != nil:
		return "highly structured template"
	case waMsg.TemplateButtonReplyMessage != nil:
		return "template button reply"
	case waMsg.InteractiveMessage != nil:
		return "interactive"
	case waMsg.ListMessage != nil:
		return "list"
	case waMsg.ProductMessage != nil:
		return "product"
	case waMsg.ListResponseMessage != nil:
		return "list response"
	case waMsg.OrderMessage != nil:
		return "order"
	case waMsg.InvoiceMessage != nil:
		return "invoice"
	case waMsg.SendPaymentMessage != nil, waMsg.RequestPaymentMessage != nil,
		waMsg.DeclinePaymentRequestMessage != nil, waMsg.CancelPaymentRequestMessage != nil,
		waMsg.PaymentInviteMessage != nil:
		return "payment"
	case waMsg.Call != nil:
		return "call"
	case waMsg.Chat != nil:
		return "chat"
	case waMsg.SenderKeyDistributionMessage != nil, waMsg.StickerSyncRmrMessage != nil:
		return "ignore"
	default:
		return "unknown"
	}
}

func pluralUnit(val int, name string) string {
	if val == 1 {
		return fmt.Sprintf("%d %s", val, name)
	} else if val == 0 {
		return ""
	}
	return fmt.Sprintf("%d %ss", val, name)
}

func naturalJoin(parts []string) string {
	if len(parts) == 0 {
		return ""
	} else if len(parts) == 1 {
		return parts[0]
	} else if len(parts) == 2 {
		return fmt.Sprintf("%s and %s", parts[0], parts[1])
	} else {
		return fmt.Sprintf("%s and %s", strings.Join(parts[:len(parts)-1], ", "), parts[len(parts)-1])
	}
}

func formatDuration(d time.Duration) string {
	const Day = time.Hour * 24

	var days, hours, minutes, seconds int
	days, d = int(d/Day), d%Day
	hours, d = int(d/time.Hour), d%time.Hour
	minutes, d = int(d/time.Minute), d%time.Minute
	seconds = int(d / time.Second)

	parts := make([]string, 0, 4)
	if days > 0 {
		parts = append(parts, pluralUnit(days, "day"))
	}
	if hours > 0 {
		parts = append(parts, pluralUnit(hours, "hour"))
	}
	if minutes > 0 {
		parts = append(parts, pluralUnit(seconds, "minute"))
	}
	if seconds > 0 {
		parts = append(parts, pluralUnit(seconds, "second"))
	}
	return naturalJoin(parts)
}

func (portal *Portal) convertMessage(intent *appservice.IntentAPI, source *User, info *types.MessageInfo, waMsg *waProto.Message, isBackfill bool) *ConvertedMessage {
	switch {
	case waMsg.Conversation != nil || waMsg.ExtendedTextMessage != nil:
		return portal.convertTextMessage(intent, source, waMsg)
	case waMsg.TemplateMessage != nil:
		return portal.convertTemplateMessage(intent, source, info, waMsg.GetTemplateMessage())
	case waMsg.HighlyStructuredMessage != nil:
		return portal.convertTemplateMessage(intent, source, info, waMsg.GetHighlyStructuredMessage().GetHydratedHsm())
	case waMsg.TemplateButtonReplyMessage != nil:
		return portal.convertTemplateButtonReplyMessage(intent, waMsg.GetTemplateButtonReplyMessage())
	case waMsg.ListMessage != nil:
		return portal.convertListMessage(intent, source, waMsg.GetListMessage())
	case waMsg.ListResponseMessage != nil:
		return portal.convertListResponseMessage(intent, waMsg.GetListResponseMessage())
	case waMsg.PollCreationMessage != nil:
		return portal.convertPollCreationMessage(intent, waMsg.GetPollCreationMessage())
	case waMsg.PollCreationMessageV2 != nil:
		return portal.convertPollCreationMessage(intent, waMsg.GetPollCreationMessageV2())
	case waMsg.PollUpdateMessage != nil:
		return portal.convertPollUpdateMessage(intent, source, info, waMsg.GetPollUpdateMessage())
	case waMsg.ImageMessage != nil:
		return portal.convertMediaMessage(intent, source, info, waMsg.GetImageMessage(), "photo", isBackfill)
	case waMsg.StickerMessage != nil:
		return portal.convertMediaMessage(intent, source, info, waMsg.GetStickerMessage(), "sticker", isBackfill)
	case waMsg.VideoMessage != nil:
		return portal.convertMediaMessage(intent, source, info, waMsg.GetVideoMessage(), "video attachment", isBackfill)
	case waMsg.AudioMessage != nil:
		typeName := "audio attachment"
		if waMsg.GetAudioMessage().GetPtt() {
			typeName = "voice message"
		}
		return portal.convertMediaMessage(intent, source, info, waMsg.GetAudioMessage(), typeName, isBackfill)
	case waMsg.DocumentMessage != nil:
		return portal.convertMediaMessage(intent, source, info, waMsg.GetDocumentMessage(), "file attachment", isBackfill)
	case waMsg.ContactMessage != nil:
		return portal.convertContactMessage(intent, waMsg.GetContactMessage())
	case waMsg.ContactsArrayMessage != nil:
		return portal.convertContactsArrayMessage(intent, waMsg.GetContactsArrayMessage())
	case waMsg.LocationMessage != nil:
		return portal.convertLocationMessage(intent, waMsg.GetLocationMessage())
	case waMsg.LiveLocationMessage != nil:
		return portal.convertLiveLocationMessage(intent, waMsg.GetLiveLocationMessage())
	case waMsg.GroupInviteMessage != nil:
		return portal.convertGroupInviteMessage(intent, info, waMsg.GetGroupInviteMessage())
	case waMsg.ProtocolMessage != nil && waMsg.ProtocolMessage.GetType() == waProto.ProtocolMessage_EPHEMERAL_SETTING:
		portal.ExpirationTime = waMsg.ProtocolMessage.GetEphemeralExpiration()
		portal.Update(nil)
		return &ConvertedMessage{
			Intent: intent,
			Type:   event.EventMessage,
			Content: &event.MessageEventContent{
				Body:    portal.formatDisappearingMessageNotice(),
				MsgType: event.MsgNotice,
			},
		}
	default:
		return nil
	}
}

func (portal *Portal) UpdateGroupDisappearingMessages(sender *types.JID, timestamp time.Time, timer uint32) {
	if portal.ExpirationTime == timer {
		return
	}
	portal.ExpirationTime = timer
	portal.Update(nil)
	intent := portal.MainIntent()
	if sender != nil {
		intent = portal.bridge.GetPuppetByJID(sender.ToNonAD()).IntentFor(portal)
	} else {
		sender = &types.EmptyJID
	}
	_, err := portal.sendMessage(intent, event.EventMessage, &event.MessageEventContent{
		Body:    portal.formatDisappearingMessageNotice(),
		MsgType: event.MsgNotice,
	}, nil, timestamp.UnixMilli())
	if err != nil {
		portal.log.Warnfln("Failed to notify portal about disappearing message timer change by %s to %d", *sender, timer)
	}
}

func (portal *Portal) formatDisappearingMessageNotice() string {
	if portal.ExpirationTime == 0 {
		return "Turned off disappearing messages"
	}
	return fmt.Sprintf("Set the disappearing message timer to %s", formatDuration(time.Duration(portal.ExpirationTime)*time.Second))
}

const UndecryptableMessageNotice = "Decrypting message from WhatsApp failed, waiting for sender to re-send... " +
	"([learn more](https://faq.whatsapp.com/general/security-and-privacy/seeing-waiting-for-this-message-this-may-take-a-while))"

var undecryptableMessageContent event.MessageEventContent

func init() {
	undecryptableMessageContent = format.RenderMarkdown(UndecryptableMessageNotice, true, false)
	undecryptableMessageContent.MsgType = event.MsgNotice
}

func (portal *Portal) handleUndecryptableMessage(source *User, evt *events.UndecryptableMessage) {
	if len(portal.MXID) == 0 {
		portal.log.Warnln("handleUndecryptableMessage called even though portal.MXID is empty")
		return
	} else if portal.isRecentlyHandled(evt.Info.ID, database.MsgErrDecryptionFailed) {
		portal.log.Debugfln("Not handling %s (undecryptable): message was recently handled", evt.Info.ID)
		return
	} else if existingMsg := portal.bridge.DB.Message.GetByJID(portal.Key, evt.Info.ID); existingMsg != nil {
		portal.log.Debugfln("Not handling %s (undecryptable): message is duplicate", evt.Info.ID)
		return
	}
	metricType := "error"
	if evt.IsUnavailable {
		metricType = "unavailable"
	}
	Segment.Track(source.MXID, "WhatsApp undecryptable message", map[string]interface{}{
		"messageID":         evt.Info.ID,
		"undecryptableType": metricType,
	})
	intent := portal.getMessageIntent(source, &evt.Info, "undecryptable")
	if intent == nil {
		return
	}
	content := undecryptableMessageContent
	resp, err := portal.sendMessage(intent, event.EventMessage, &content, nil, evt.Info.Timestamp.UnixMilli())
	if err != nil {
		portal.log.Errorfln("Failed to send decryption error of %s to Matrix: %v", evt.Info.ID, err)
		return
	}
	portal.finishHandling(nil, &evt.Info, resp.EventID, database.MsgUnknown, database.MsgErrDecryptionFailed)
}

func (portal *Portal) handleFakeMessage(msg fakeMessage) {
	if portal.isRecentlyHandled(msg.ID, database.MsgNoError) {
		portal.log.Debugfln("Not handling %s (fake): message was recently handled", msg.ID)
		return
	} else if existingMsg := portal.bridge.DB.Message.GetByJID(portal.Key, msg.ID); existingMsg != nil {
		portal.log.Debugfln("Not handling %s (fake): message is duplicate", msg.ID)
		return
	}
	intent := portal.bridge.GetPuppetByJID(msg.Sender).IntentFor(portal)
	if !intent.IsCustomPuppet && portal.IsPrivateChat() && msg.Sender.User == portal.Key.Receiver.User && portal.Key.Receiver != portal.Key.JID {
		portal.log.Debugfln("Not handling %s (fake): user doesn't have double puppeting enabled", msg.ID)
		return
	}
	msgType := event.MsgNotice
	if msg.Important {
		msgType = event.MsgText
	}
	resp, err := portal.sendMessage(intent, event.EventMessage, &event.MessageEventContent{
		MsgType: msgType,
		Body:    msg.Text,
	}, nil, msg.Time.UnixMilli())
	if err != nil {
		portal.log.Errorfln("Failed to send %s to Matrix: %v", msg.ID, err)
	} else {
		portal.finishHandling(nil, &types.MessageInfo{
			ID:        msg.ID,
			Timestamp: msg.Time,
			MessageSource: types.MessageSource{
				Sender: msg.Sender,
			},
		}, resp.EventID, database.MsgFake, database.MsgNoError)
	}
}

func (portal *Portal) handleMessage(source *User, evt *events.Message) {
	if len(portal.MXID) == 0 {
		portal.log.Warnln("handleMessage called even though portal.MXID is empty")
		return
	}
	if portal.bridge.PuppetActivity.isBlocked {
		portal.log.Warnln("Bridge is blocking messages")
		return
	}
	msgID := evt.Info.ID
	msgType := getMessageType(evt.Message)
	if msgType == "ignore" {
		return
	} else if portal.isRecentlyHandled(msgID, database.MsgNoError) {
		portal.log.Debugfln("Not handling %s (%s): message was recently handled", msgID, msgType)
		return
	}
	existingMsg := portal.bridge.DB.Message.GetByJID(portal.Key, msgID)
	if existingMsg != nil {
		if existingMsg.Error == database.MsgErrDecryptionFailed {
			Segment.Track(source.MXID, "WhatsApp undecryptable message resolved", map[string]interface{}{
				"messageID": evt.Info.ID,
			})
			portal.log.Debugfln("Got decryptable version of previously undecryptable message %s (%s)", msgID, msgType)
		} else {
			portal.log.Debugfln("Not handling %s (%s): message is duplicate", msgID, msgType)
			return
		}
	}
	var editTargetMsg *database.Message
	if msgType == "edit" {
		editTargetID := evt.Message.GetProtocolMessage().GetKey().GetId()
		editTargetMsg = portal.bridge.DB.Message.GetByJID(portal.Key, editTargetID)
		if editTargetMsg == nil {
			portal.log.Warnfln("Not handling %s: couldn't find edit target %s", msgID, editTargetID)
			return
		} else if editTargetMsg.Type != database.MsgNormal {
			portal.log.Warnfln("Not handling %s: edit target %s is not a normal message (it's %s)", msgID, editTargetID, editTargetMsg.Type)
			return
		} else if editTargetMsg.Sender.User != evt.Info.Sender.User {
			portal.log.Warnfln("Not handling %s: edit target %s was sent by %s, not %s", msgID, editTargetID, editTargetMsg.Sender.User, evt.Info.Sender.User)
			return
		}
		evt.Message = evt.Message.GetProtocolMessage().GetEditedMessage()
	}

	intent := portal.getMessageIntent(source, &evt.Info, msgType)
	if intent == nil {
		return
	}
	converted := portal.convertMessage(intent, source, &evt.Info, evt.Message, false)
	if converted != nil {
		if evt.Info.IsIncomingBroadcast() {
			if converted.Extra == nil {
				converted.Extra = map[string]interface{}{}
			}
			converted.Extra["fi.mau.whatsapp.source_broadcast_list"] = evt.Info.Chat.String()
		}
		if portal.bridge.Config.Bridge.CaptionInMessage {
			converted.MergeCaption()
		}
		var eventID id.EventID
		var lastEventID id.EventID
		if existingMsg != nil {
<<<<<<< HEAD
			portal.MarkDisappearing(nil, existingMsg.MXID, converted.ExpiresIn, false)
=======
			portal.MarkDisappearing(nil, existingMsg.MXID, converted.ExpiresIn, evt.Info.Timestamp)
>>>>>>> 81028cf2
			converted.Content.SetEdit(existingMsg.MXID)
		} else if converted.ReplyTo != nil {
			portal.SetReply(converted.Content, converted.ReplyTo, false)
		}
		dbMsgType := database.MsgNormal
		if editTargetMsg != nil {
			dbMsgType = database.MsgEdit
			converted.Content.SetEdit(editTargetMsg.MXID)
		}
		resp, err := portal.sendMessage(converted.Intent, converted.Type, converted.Content, converted.Extra, evt.Info.Timestamp.UnixMilli())
		if err != nil {
			portal.log.Errorfln("Failed to send %s to Matrix: %v", msgID, err)
		} else {
			if editTargetMsg == nil {
<<<<<<< HEAD
				portal.MarkDisappearing(nil, resp.EventID, converted.ExpiresIn, false)
=======
				portal.MarkDisappearing(nil, resp.EventID, converted.ExpiresIn, evt.Info.Timestamp)
>>>>>>> 81028cf2
			}
			eventID = resp.EventID
			lastEventID = eventID
		}
		// TODO figure out how to handle captions with undecryptable messages turning decryptable
		if converted.Caption != nil && existingMsg == nil && editTargetMsg == nil {
			resp, err = portal.sendMessage(converted.Intent, converted.Type, converted.Caption, nil, evt.Info.Timestamp.UnixMilli())
			if err != nil {
				portal.log.Errorfln("Failed to send caption of %s to Matrix: %v", msgID, err)
			} else {
<<<<<<< HEAD
				portal.MarkDisappearing(nil, resp.EventID, converted.ExpiresIn, false)
=======
				portal.MarkDisappearing(nil, resp.EventID, converted.ExpiresIn, evt.Info.Timestamp)
>>>>>>> 81028cf2
				lastEventID = resp.EventID
			}
		}
		if converted.MultiEvent != nil && existingMsg == nil && editTargetMsg == nil {
			for index, subEvt := range converted.MultiEvent {
				resp, err = portal.sendMessage(converted.Intent, converted.Type, subEvt, nil, evt.Info.Timestamp.UnixMilli())
				if err != nil {
					portal.log.Errorfln("Failed to send sub-event %d of %s to Matrix: %v", index+1, msgID, err)
				} else {
<<<<<<< HEAD
					portal.MarkDisappearing(nil, resp.EventID, converted.ExpiresIn, false)
=======
					portal.MarkDisappearing(nil, resp.EventID, converted.ExpiresIn, evt.Info.Timestamp)
>>>>>>> 81028cf2
					lastEventID = resp.EventID
				}
			}
		}
		if source.MXID == intent.UserID && portal.bridge.Config.Homeserver.Software != bridgeconfig.SoftwareHungry {
			// There are some edge cases (like call notices) where previous messages aren't marked as read
			// when the user sends a message from another device, so just mark the new message as read to be safe.
			// Hungryserv does this automatically, so the bridge doesn't need to do it manually.
			err = intent.SetReadMarkers(portal.MXID, source.makeReadMarkerContent(lastEventID, true))
			if err != nil {
				portal.log.Warnfln("Failed to mark own message %s as read by %s: %v", lastEventID, source.MXID, err)
			}
		}
		if len(eventID) != 0 {
			portal.finishHandling(existingMsg, &evt.Info, eventID, dbMsgType, converted.Error)
		}
	} else if msgType == "reaction" || msgType == "encrypted reaction" {
		if evt.Message.GetEncReactionMessage() != nil {
			decryptedReaction, err := source.Client.DecryptReaction(evt)
			if err != nil {
				portal.log.Errorfln("Failed to decrypt reaction from %s to %s: %v", evt.Info.Sender, evt.Message.GetEncReactionMessage().GetTargetMessageKey().GetId(), err)
			} else {
				portal.HandleMessageReaction(intent, source, &evt.Info, decryptedReaction, existingMsg)
			}
		} else {
			portal.HandleMessageReaction(intent, source, &evt.Info, evt.Message.GetReactionMessage(), existingMsg)
		}
	} else if msgType == "revoke" {
		portal.HandleMessageRevoke(source, &evt.Info, evt.Message.GetProtocolMessage().GetKey())
		if existingMsg != nil {
			_, _ = portal.MainIntent().RedactEvent(portal.MXID, existingMsg.MXID, mautrix.ReqRedact{
				Reason: "The undecryptable message was actually the deletion of another message",
			})
			existingMsg.UpdateMXID(nil, "net.maunium.whatsapp.fake::"+existingMsg.MXID, database.MsgFake, database.MsgNoError)
		}
	} else {
		portal.log.Warnfln("Unhandled message: %+v (%s)", evt.Info, msgType)
		if existingMsg != nil {
			_, _ = portal.MainIntent().RedactEvent(portal.MXID, existingMsg.MXID, mautrix.ReqRedact{
				Reason: "The undecryptable message contained an unsupported message type",
			})
			existingMsg.UpdateMXID(nil, "net.maunium.whatsapp.fake::"+existingMsg.MXID, database.MsgFake, database.MsgNoError)
		}
		return
	}

	var sender *Puppet
	var tsMilli = evt.Info.Timestamp.UnixMilli()

	if evt.Info.IsFromMe {
		// Ignore tracking activity for our own users
		sender = nil
	} else if !evt.Info.Sender.IsEmpty() {
		sender = portal.bridge.GetPuppetByJID(evt.Info.Sender)
	}

	if sender != nil && tsMilli+MaximumMsgLagActivity > time.Now().Unix() {
		sender.UpdateActivityTs(tsMilli)
		portal.bridge.UpdateActivePuppetCount()
	} else {
		portal.log.Debugfln("Did not update acitivty for %s, ts %d was too stale", evt.Info.Sender, evt.Info.Timestamp)
	}
	portal.bridge.Metrics.TrackWhatsAppMessage(evt.Info.Timestamp, strings.Split(msgType, " ")[0])
}

func (portal *Portal) isRecentlyHandled(id types.MessageID, error database.MessageErrorType) bool {
	start := portal.recentlyHandledIndex
	lookingForMsg := recentlyHandledWrapper{id, error}
	for i := start; i != start; i = (i - 1) % recentlyHandledLength {
		if portal.recentlyHandled[i] == lookingForMsg {
			return true
		}
	}
	return false
}

func (portal *Portal) markHandled(txn dbutil.Transaction, msg *database.Message, info *types.MessageInfo, mxid id.EventID, isSent, recent bool, msgType database.MessageType, errType database.MessageErrorType) *database.Message {
	if msg == nil {
		msg = portal.bridge.DB.Message.New()
		msg.Chat = portal.Key
		msg.JID = info.ID
		msg.MXID = mxid
		msg.Timestamp = info.Timestamp
		msg.Sender = info.Sender
		msg.Sent = isSent
		msg.Type = msgType
		msg.Error = errType
		if info.IsIncomingBroadcast() {
			msg.BroadcastListJID = info.Chat
		}
		msg.Insert(txn)
	} else {
		msg.UpdateMXID(txn, mxid, msgType, errType)
	}

	if recent {
		portal.recentlyHandledLock.Lock()
		index := portal.recentlyHandledIndex
		portal.recentlyHandledIndex = (portal.recentlyHandledIndex + 1) % recentlyHandledLength
		portal.recentlyHandledLock.Unlock()
		portal.recentlyHandled[index] = recentlyHandledWrapper{msg.JID, errType}
	}
	return msg
}

func (portal *Portal) getMessagePuppet(user *User, info *types.MessageInfo) (puppet *Puppet) {
	if info.IsFromMe {
		return portal.bridge.GetPuppetByJID(user.JID)
	} else if portal.IsPrivateChat() {
		puppet = portal.bridge.GetPuppetByJID(portal.Key.JID)
	} else if !info.Sender.IsEmpty() {
		puppet = portal.bridge.GetPuppetByJID(info.Sender)
	}
	if puppet == nil {
		portal.log.Warnfln("Message %+v doesn't seem to have a valid sender (%s): puppet is nil", *info, info.Sender)
		return nil
	}
	user.EnqueuePortalResync(portal)
	puppet.SyncContact(user, true, true, "handling message")
	return puppet
}

func (portal *Portal) getMessageIntent(user *User, info *types.MessageInfo, msgType string) *appservice.IntentAPI {
	puppet := portal.getMessagePuppet(user, info)
	if puppet == nil {
		return nil
	}
	intent := puppet.IntentFor(portal)
	if !intent.IsCustomPuppet && portal.IsPrivateChat() && info.Sender.User == portal.Key.Receiver.User && portal.Key.Receiver != portal.Key.JID {
		portal.log.Debugfln("Not handling %s (%s): user doesn't have double puppeting enabled", info.ID, msgType)
		return nil
	}
	return intent
}

func (portal *Portal) finishHandling(existing *database.Message, message *types.MessageInfo, mxid id.EventID, msgType database.MessageType, errType database.MessageErrorType) {
	portal.markHandled(nil, existing, message, mxid, true, true, msgType, errType)
	portal.sendDeliveryReceipt(mxid)
	var suffix string
	if errType == database.MsgErrDecryptionFailed {
		suffix = "(undecryptable message error notice)"
	} else if errType == database.MsgErrMediaNotFound {
		suffix = "(media not found notice)"
	}
	portal.log.Debugfln("Handled message %s (%s) -> %s %s", message.ID, msgType, mxid, suffix)
}

func (portal *Portal) kickExtraUsers(participantMap map[types.JID]bool) {
	members, err := portal.MainIntent().JoinedMembers(portal.MXID)
	if err != nil {
		portal.log.Warnln("Failed to get member list:", err)
		return
	}
	for member := range members.Joined {
		jid, ok := portal.bridge.ParsePuppetMXID(member)
		if ok {
			_, shouldBePresent := participantMap[jid]
			if !shouldBePresent {
				_, err = portal.MainIntent().KickUser(portal.MXID, &mautrix.ReqKickUser{
					UserID: member,
					Reason: "User had left this WhatsApp chat",
				})
				if err != nil {
					portal.log.Warnfln("Failed to kick user %s who had left: %v", member, err)
				}
			}
		}
	}
}

//func (portal *Portal) SyncBroadcastRecipients(source *User, metadata *whatsapp.BroadcastListInfo) {
//	participantMap := make(map[whatsapp.JID]bool)
//	for _, recipient := range metadata.Recipients {
//		participantMap[recipient.JID] = true
//
//		puppet := portal.bridge.GetPuppetByJID(recipient.JID)
//		puppet.SyncContactIfNecessary(source)
//		err := puppet.DefaultIntent().EnsureJoined(portal.MXID)
//		if err != nil {
//			portal.log.Warnfln("Failed to make puppet of %s join %s: %v", recipient.JID, portal.MXID, err)
//		}
//	}
//	portal.kickExtraUsers(participantMap)
//}

func (portal *Portal) syncParticipant(source *User, participant types.GroupParticipant, puppet *Puppet, user *User, wg *sync.WaitGroup) {
	defer func() {
		wg.Done()
		if err := recover(); err != nil {
			portal.log.Errorfln("Syncing participant %s panicked: %v\n%s", participant.JID, err, debug.Stack())
		}
	}()
	puppet.SyncContact(source, true, false, "group participant")
	if portal.MXID != "" {
		if user != nil && user != source {
			portal.ensureUserInvited(user)
		}
		if user == nil || !puppet.IntentFor(portal).IsCustomPuppet {
			err := puppet.IntentFor(portal).EnsureJoined(portal.MXID)
			if err != nil {
				portal.log.Warnfln("Failed to make puppet of %s join %s: %v", participant.JID, portal.MXID, err)
			}
		}
	}
}

func (portal *Portal) SyncParticipants(source *User, metadata *types.GroupInfo) ([]id.UserID, *event.PowerLevelsEventContent) {
	changed := false
	var levels *event.PowerLevelsEventContent
	var err error
	if portal.MXID != "" {
		levels, err = portal.MainIntent().PowerLevels(portal.MXID)
	}
	if levels == nil || err != nil {
		levels = portal.GetBasePowerLevels()
		changed = true
	}
	changed = portal.applyPowerLevelFixes(levels) || changed
	var wg sync.WaitGroup
	wg.Add(len(metadata.Participants))
	participantMap := make(map[types.JID]bool)
	userIDs := make([]id.UserID, 0, len(metadata.Participants))
	for _, participant := range metadata.Participants {
		portal.log.Debugfln("Syncing participant %s (admin: %t)", participant.JID, participant.IsAdmin)
		participantMap[participant.JID] = true
		puppet := portal.bridge.GetPuppetByJID(participant.JID)
		user := portal.bridge.GetUserByJID(participant.JID)
		if portal.bridge.Config.Bridge.ParallelMemberSync {
			go portal.syncParticipant(source, participant, puppet, user, &wg)
		} else {
			portal.syncParticipant(source, participant, puppet, user, &wg)
		}

		expectedLevel := 0
		if participant.IsSuperAdmin {
			expectedLevel = 95
		} else if participant.IsAdmin {
			expectedLevel = 50
		}
		changed = levels.EnsureUserLevel(puppet.MXID, expectedLevel) || changed
		if user != nil {
			userIDs = append(userIDs, user.MXID)
			changed = levels.EnsureUserLevel(user.MXID, expectedLevel) || changed
		}
		if user == nil || puppet.CustomMXID != user.MXID {
			userIDs = append(userIDs, puppet.MXID)
		}
	}
	if portal.MXID != "" {
		if changed {
			_, err = portal.MainIntent().SetPowerLevels(portal.MXID, levels)
			if err != nil {
				portal.log.Errorln("Failed to change power levels:", err)
			}
		}
		portal.kickExtraUsers(participantMap)
	}
	wg.Wait()
	portal.log.Debugln("Participant sync completed")
	return userIDs, levels
}

func reuploadAvatar(intent *appservice.IntentAPI, url string) (id.ContentURI, error) {
	getResp, err := http.DefaultClient.Get(url)
	if err != nil {
		return id.ContentURI{}, fmt.Errorf("failed to download avatar: %w", err)
	}
	data, err := io.ReadAll(getResp.Body)
	_ = getResp.Body.Close()
	if err != nil {
		return id.ContentURI{}, fmt.Errorf("failed to read avatar bytes: %w", err)
	}

	resp, err := intent.UploadBytes(data, http.DetectContentType(data))
	if err != nil {
		return id.ContentURI{}, fmt.Errorf("failed to upload avatar to Matrix: %w", err)
	}
	return resp.ContentURI, nil
}

func (user *User) updateAvatar(jid types.JID, isCommunity bool, avatarID *string, avatarURL *id.ContentURI, avatarSet *bool, log log.Logger, intent *appservice.IntentAPI) bool {
	currentID := ""
	if *avatarSet && *avatarID != "remove" && *avatarID != "unauthorized" {
		currentID = *avatarID
	}
	avatar, err := user.Client.GetProfilePictureInfo(jid, &whatsmeow.GetProfilePictureParams{
		Preview:     false,
		ExistingID:  currentID,
		IsCommunity: isCommunity,
	})
	if errors.Is(err, whatsmeow.ErrProfilePictureUnauthorized) {
		if *avatarID == "" {
			*avatarID = "unauthorized"
			*avatarSet = false
			return true
		}
		return false
	} else if errors.Is(err, whatsmeow.ErrProfilePictureNotSet) {
		avatar = &types.ProfilePictureInfo{ID: "remove"}
		if avatar.ID == *avatarID && *avatarSet {
			return false
		}
		*avatarID = avatar.ID
		*avatarURL = id.ContentURI{}
		return true
	} else if err != nil {
		log.Warnln("Failed to get avatar URL:", err)
		return false
	} else if avatar == nil {
		// Avatar hasn't changed
		return false
	}
	if avatar.ID == *avatarID && *avatarSet {
		return false
	} else if len(avatar.URL) == 0 {
		log.Warnln("Didn't get URL in response to avatar query")
		return false
	} else if avatar.ID != *avatarID || avatarURL.IsEmpty() {
		url, err := reuploadAvatar(intent, avatar.URL)
		if err != nil {
			log.Warnln("Failed to reupload avatar:", err)
			return false
		}
		*avatarURL = url
	}
	log.Debugfln("Updated avatar %s -> %s", *avatarID, avatar.ID)
	*avatarID = avatar.ID
	*avatarSet = false
	return true
}

func (portal *Portal) UpdateAvatar(user *User, setBy types.JID, updateInfo bool) bool {
	portal.avatarLock.Lock()
	defer portal.avatarLock.Unlock()
	changed := user.updateAvatar(portal.Key.JID, portal.IsParent, &portal.Avatar, &portal.AvatarURL, &portal.AvatarSet, portal.log, portal.MainIntent())
	if !changed || portal.Avatar == "unauthorized" {
		if changed || updateInfo {
			portal.Update(nil)
		}
		return changed
	}

	if len(portal.MXID) > 0 {
		intent := portal.MainIntent()
		if !setBy.IsEmpty() {
			intent = portal.bridge.GetPuppetByJID(setBy).IntentFor(portal)
		}
		_, err := intent.SetRoomAvatar(portal.MXID, portal.AvatarURL)
		if errors.Is(err, mautrix.MForbidden) && intent != portal.MainIntent() {
			_, err = portal.MainIntent().SetRoomAvatar(portal.MXID, portal.AvatarURL)
		}
		if err != nil {
			portal.log.Warnln("Failed to set room avatar:", err)
			return true
		} else {
			portal.AvatarSet = true
		}
	}
	if updateInfo {
		portal.UpdateBridgeInfo()
		portal.Update(nil)
		portal.updateChildRooms()
	}
	return true
}

func (portal *Portal) UpdateName(name string, setBy types.JID, updateInfo bool) bool {
	if name == "" && portal.IsBroadcastList() {
		name = UnnamedBroadcastName
	}
	if portal.Name != name || (!portal.NameSet && len(portal.MXID) > 0) {
		portal.log.Debugfln("Updating name %q -> %q", portal.Name, name)
		portal.Name = name
		portal.NameSet = false
		if updateInfo {
			defer portal.Update(nil)
		}

		if len(portal.MXID) > 0 {
			intent := portal.MainIntent()
			if !setBy.IsEmpty() {
				intent = portal.bridge.GetPuppetByJID(setBy).IntentFor(portal)
			}
			_, err := intent.SetRoomName(portal.MXID, name)
			if errors.Is(err, mautrix.MForbidden) && intent != portal.MainIntent() {
				_, err = portal.MainIntent().SetRoomName(portal.MXID, name)
			}
			if err == nil {
				portal.NameSet = true
				if updateInfo {
					portal.UpdateBridgeInfo()
					portal.updateChildRooms()
				}
				return true
			} else {
				portal.log.Warnln("Failed to set room name:", err)
			}
		}
	}
	return false
}

func (portal *Portal) UpdateTopic(topic string, setBy types.JID, updateInfo bool) bool {
	if portal.Topic != topic || !portal.TopicSet {
		portal.log.Debugfln("Updating topic %q -> %q", portal.Topic, topic)
		portal.Topic = topic
		portal.TopicSet = false

		intent := portal.MainIntent()
		if !setBy.IsEmpty() {
			intent = portal.bridge.GetPuppetByJID(setBy).IntentFor(portal)
		}
		_, err := intent.SetRoomTopic(portal.MXID, topic)
		if errors.Is(err, mautrix.MForbidden) && intent != portal.MainIntent() {
			_, err = portal.MainIntent().SetRoomTopic(portal.MXID, topic)
		}
		if err == nil {
			portal.TopicSet = true
			if updateInfo {
				portal.UpdateBridgeInfo()
				portal.Update(nil)
			}
			return true
		} else {
			portal.log.Warnln("Failed to set room topic:", err)
		}
	}
	return false
}

func (portal *Portal) UpdateParentGroup(source *User, parent types.JID, updateInfo bool) bool {
	portal.parentGroupUpdateLock.Lock()
	defer portal.parentGroupUpdateLock.Unlock()
	if portal.ParentGroup != parent {
		portal.log.Debugfln("Updating parent group %v -> %v", portal.ParentGroup, parent)
		portal.updateCommunitySpace(source, false, false)
		portal.ParentGroup = parent
		portal.parentPortal = nil
		portal.InSpace = false
		portal.updateCommunitySpace(source, true, false)
		if updateInfo {
			portal.UpdateBridgeInfo()
			portal.Update(nil)
		}
		return true
	} else if !portal.ParentGroup.IsEmpty() && !portal.InSpace {
		return portal.updateCommunitySpace(source, true, updateInfo)
	}
	return false
}

func (portal *Portal) UpdateMetadata(user *User, groupInfo *types.GroupInfo) bool {
	if portal.IsPrivateChat() {
		return false
	} else if portal.IsStatusBroadcastList() {
		update := false
		update = portal.UpdateName(StatusBroadcastName, types.EmptyJID, false) || update
		update = portal.UpdateTopic(StatusBroadcastTopic, types.EmptyJID, false) || update
		return update
	} else if portal.IsBroadcastList() {
		update := false
		//broadcastMetadata, err := user.Conn.GetBroadcastMetadata(portal.Key.JID)
		//if err == nil && broadcastMetadata.Status == 200 {
		//	portal.SyncBroadcastRecipients(user, broadcastMetadata)
		//	update = portal.UpdateName(broadcastMetadata.Name, "", nil, false) || update
		//} else {
		//	user.Conn.Store.ContactsLock.RLock()
		//	contact, _ := user.Conn.Store.Contacts[portal.Key.JID]
		//	user.Conn.Store.ContactsLock.RUnlock()
		//	update = portal.UpdateName(contact.Name, "", nil, false) || update
		//}
		//update = portal.UpdateTopic(BroadcastTopic, "", nil, false) || update
		return update
	}
	if groupInfo == nil {
		var err error
		groupInfo, err = user.Client.GetGroupInfo(portal.Key.JID)
		if err != nil {
			portal.log.Errorln("Failed to get group info:", err)
			return false
		}
	}

	portal.SyncParticipants(user, groupInfo)
	update := false
	update = portal.UpdateName(groupInfo.Name, groupInfo.NameSetBy, false) || update
	update = portal.UpdateTopic(groupInfo.Topic, groupInfo.TopicSetBy, false) || update
	update = portal.UpdateParentGroup(user, groupInfo.LinkedParentJID, false) || update
	if portal.ExpirationTime != groupInfo.DisappearingTimer {
		update = true
		portal.ExpirationTime = groupInfo.DisappearingTimer
	}
	if portal.IsParent != groupInfo.IsParent {
		if portal.MXID != "" {
			portal.log.Warnfln("Existing group changed is_parent from %t to %t", portal.IsParent, groupInfo.IsParent)
		}
		portal.IsParent = groupInfo.IsParent
		update = true
	}

	portal.RestrictMessageSending(groupInfo.IsAnnounce)
	portal.RestrictMetadataChanges(groupInfo.IsLocked)

	return update
}

func (portal *Portal) ensureUserInvited(user *User) bool {
	return user.ensureInvited(portal.MainIntent(), portal.MXID, portal.IsPrivateChat())
}

func (portal *Portal) UpdateMatrixRoom(user *User, groupInfo *types.GroupInfo) bool {
	if len(portal.MXID) == 0 {
		return false
	}
	portal.log.Infoln("Syncing portal for", user.MXID)

	portal.ensureUserInvited(user)
	go portal.addToPersonalSpace(user)

	update := false
	update = portal.UpdateMetadata(user, groupInfo) || update
	if !portal.IsPrivateChat() && !portal.IsBroadcastList() {
		update = portal.UpdateAvatar(user, types.EmptyJID, false) || update
	}
	if update || portal.LastSync.Add(24*time.Hour).Before(time.Now()) {
		portal.LastSync = time.Now()
		portal.Update(nil)
		portal.UpdateBridgeInfo()
		portal.updateChildRooms()
	}
	return true
}

func (portal *Portal) GetBasePowerLevels() *event.PowerLevelsEventContent {
	anyone := 0
	nope := 99
	invite := 50
	if portal.bridge.Config.Bridge.AllowUserInvite {
		invite = 0
	}
	return &event.PowerLevelsEventContent{
		UsersDefault:    anyone,
		EventsDefault:   anyone,
		RedactPtr:       &anyone,
		StateDefaultPtr: &nope,
		BanPtr:          &nope,
		InvitePtr:       &invite,
		Users: map[id.UserID]int{
			portal.MainIntent().UserID: 100,
		},
		Events: map[string]int{
			event.StateRoomName.Type:     anyone,
			event.StateRoomAvatar.Type:   anyone,
			event.StateTopic.Type:        anyone,
			event.EventReaction.Type:     anyone,
			event.EventRedaction.Type:    anyone,
			TypeMSC3381PollResponse.Type: anyone,
		},
	}
}

func (portal *Portal) applyPowerLevelFixes(levels *event.PowerLevelsEventContent) bool {
	changed := false
	changed = levels.EnsureEventLevel(event.EventReaction, 0) || changed
	changed = levels.EnsureEventLevel(event.EventRedaction, 0) || changed
	changed = levels.EnsureEventLevel(TypeMSC3381PollResponse, 0) || changed
	return changed
}

func (portal *Portal) ChangeAdminStatus(jids []types.JID, setAdmin bool) id.EventID {
	levels, err := portal.MainIntent().PowerLevels(portal.MXID)
	if err != nil {
		levels = portal.GetBasePowerLevels()
	}
	newLevel := 0
	if setAdmin {
		newLevel = 50
	}
	changed := portal.applyPowerLevelFixes(levels)
	for _, jid := range jids {
		puppet := portal.bridge.GetPuppetByJID(jid)
		changed = levels.EnsureUserLevel(puppet.MXID, newLevel) || changed

		user := portal.bridge.GetUserByJID(jid)
		if user != nil {
			changed = levels.EnsureUserLevel(user.MXID, newLevel) || changed
		}
	}
	if changed {
		resp, err := portal.MainIntent().SetPowerLevels(portal.MXID, levels)
		if err != nil {
			portal.log.Errorln("Failed to change power levels:", err)
		} else {
			return resp.EventID
		}
	}
	return ""
}

func (portal *Portal) RestrictMessageSending(restrict bool) id.EventID {
	levels, err := portal.MainIntent().PowerLevels(portal.MXID)
	if err != nil {
		levels = portal.GetBasePowerLevels()
	}

	newLevel := 0
	if restrict {
		newLevel = 50
	}

	changed := portal.applyPowerLevelFixes(levels)
	if levels.EventsDefault == newLevel && !changed {
		return ""
	}

	levels.EventsDefault = newLevel
	resp, err := portal.MainIntent().SetPowerLevels(portal.MXID, levels)
	if err != nil {
		portal.log.Errorln("Failed to change power levels:", err)
		return ""
	} else {
		return resp.EventID
	}
}

func (portal *Portal) RestrictMetadataChanges(restrict bool) id.EventID {
	levels, err := portal.MainIntent().PowerLevels(portal.MXID)
	if err != nil {
		levels = portal.GetBasePowerLevels()
	}
	newLevel := 0
	if restrict {
		newLevel = 50
	}
	changed := portal.applyPowerLevelFixes(levels)
	changed = levels.EnsureEventLevel(event.StateRoomName, newLevel) || changed
	changed = levels.EnsureEventLevel(event.StateRoomAvatar, newLevel) || changed
	changed = levels.EnsureEventLevel(event.StateTopic, newLevel) || changed
	if changed {
		resp, err := portal.MainIntent().SetPowerLevels(portal.MXID, levels)
		if err != nil {
			portal.log.Errorln("Failed to change power levels:", err)
		} else {
			return resp.EventID
		}
	}
	return ""
}

func (portal *Portal) getBridgeInfoStateKey() string {
	return fmt.Sprintf("net.maunium.whatsapp://whatsapp/%s", portal.Key.JID)
}

func (portal *Portal) getBridgeInfo() (string, event.BridgeEventContent) {
	bridgeInfo := event.BridgeEventContent{
		BridgeBot: portal.bridge.Bot.UserID,
		Creator:   portal.MainIntent().UserID,
		Protocol: event.BridgeInfoSection{
			ID:          "whatsapp",
			DisplayName: "WhatsApp",
			AvatarURL:   portal.bridge.Config.AppService.Bot.ParsedAvatar.CUString(),
			ExternalURL: "https://www.whatsapp.com/",
		},
		Channel: event.BridgeInfoSection{
			ID:          portal.Key.JID.String(),
			DisplayName: portal.Name,
			AvatarURL:   portal.AvatarURL.CUString(),
		},
	}
	if parent := portal.GetParentPortal(); parent != nil {
		bridgeInfo.Network = &event.BridgeInfoSection{
			ID:          parent.Key.JID.String(),
			DisplayName: parent.Name,
			AvatarURL:   parent.AvatarURL.CUString(),
		}
	}
	return portal.getBridgeInfoStateKey(), bridgeInfo
}

func (portal *Portal) UpdateBridgeInfo() {
	if len(portal.MXID) == 0 {
		portal.log.Debugln("Not updating bridge info: no Matrix room created")
		return
	}
	portal.log.Debugln("Updating bridge info...")
	stateKey, content := portal.getBridgeInfo()
	_, err := portal.MainIntent().SendStateEvent(portal.MXID, event.StateBridge, stateKey, content)
	if err != nil {
		portal.log.Warnln("Failed to update m.bridge:", err)
	}
	// TODO remove this once https://github.com/matrix-org/matrix-doc/pull/2346 is in spec
	_, err = portal.MainIntent().SendStateEvent(portal.MXID, event.StateHalfShotBridge, stateKey, content)
	if err != nil {
		portal.log.Warnln("Failed to update uk.half-shot.bridge:", err)
	}
}

func (portal *Portal) updateChildRooms() {
	if !portal.IsParent {
		return
	}
	children := portal.bridge.GetAllByParentGroup(portal.Key.JID)
	for _, child := range children {
		changed := child.updateCommunitySpace(nil, true, false)
		child.UpdateBridgeInfo()
		if changed {
			portal.Update(nil)
		}
	}
}

func (portal *Portal) GetEncryptionEventContent() (evt *event.EncryptionEventContent) {
	evt = &event.EncryptionEventContent{Algorithm: id.AlgorithmMegolmV1}
	if rot := portal.bridge.Config.Bridge.Encryption.Rotation; rot.EnableCustom {
		evt.RotationPeriodMillis = rot.Milliseconds
		evt.RotationPeriodMessages = rot.Messages
	}
	return
}

func (portal *Portal) CreateMatrixRoom(user *User, groupInfo *types.GroupInfo, isFullInfo, backfill bool) error {
	portal.roomCreateLock.Lock()
	defer portal.roomCreateLock.Unlock()
	if len(portal.MXID) > 0 {
		return nil
	}

	intent := portal.MainIntent()
	if err := intent.EnsureRegistered(); err != nil {
		return err
	}

	portal.log.Infoln("Creating Matrix room. Info source:", user.MXID)

	//var broadcastMetadata *types.BroadcastListInfo
	if portal.IsPrivateChat() {
		puppet := portal.bridge.GetPuppetByJID(portal.Key.JID)
		puppet.SyncContact(user, true, false, "creating private chat portal")
		if portal.bridge.Config.Bridge.PrivateChatPortalMeta || portal.bridge.Config.Bridge.Encryption.Default {
			portal.Name = puppet.Displayname
			portal.AvatarURL = puppet.AvatarURL
			portal.Avatar = puppet.Avatar
		} else {
			portal.Name = ""
		}
		portal.Topic = PrivateChatTopic
	} else if portal.IsStatusBroadcastList() {
		if !portal.bridge.Config.Bridge.EnableStatusBroadcast {
			portal.log.Debugln("Status bridging is disabled in config, not creating room after all")
			return ErrStatusBroadcastDisabled
		}
		portal.Name = StatusBroadcastName
		portal.Topic = StatusBroadcastTopic
	} else if portal.IsBroadcastList() {
		//var err error
		//broadcastMetadata, err = user.Conn.GetBroadcastMetadata(portal.Key.JID)
		//if err == nil && broadcastMetadata.Status == 200 {
		//	portal.Name = broadcastMetadata.Name
		//} else {
		//	user.Conn.Store.ContactsLock.RLock()
		//	contact, _ := user.Conn.Store.Contacts[portal.Key.JID]
		//	user.Conn.Store.ContactsLock.RUnlock()
		//	portal.Name = contact.Name
		//}
		//if len(portal.Name) == 0 {
		//	portal.Name = UnnamedBroadcastName
		//}
		//portal.Topic = BroadcastTopic
		portal.log.Debugln("Broadcast list is not yet supported, not creating room after all")
		return fmt.Errorf("broadcast list bridging is currently not supported")
	} else {
		if groupInfo == nil || !isFullInfo {
			foundInfo, err := user.Client.GetGroupInfo(portal.Key.JID)

			// Ensure that the user is actually a participant in the conversation
			// before creating the matrix room
			if errors.Is(err, whatsmeow.ErrNotInGroup) {
				user.log.Debugfln("Skipping creating matrix room for %s because the user is not a participant", portal.Key.JID)
				user.bridge.DB.Backfill.DeleteAllForPortal(user.MXID, portal.Key)
				user.bridge.DB.HistorySync.DeleteAllMessagesForPortal(user.MXID, portal.Key)
				return err
			} else if err != nil {
				portal.log.Warnfln("Failed to get group info through %s: %v", user.JID, err)
			} else {
				groupInfo = foundInfo
				isFullInfo = true
			}
		}
		if groupInfo != nil {
			portal.Name = groupInfo.Name
			portal.Topic = groupInfo.Topic
			portal.IsParent = groupInfo.IsParent
			portal.ParentGroup = groupInfo.LinkedParentJID
			if groupInfo.IsEphemeral {
				portal.ExpirationTime = groupInfo.DisappearingTimer
			}
		}
		portal.UpdateAvatar(user, types.EmptyJID, false)
	}

	powerLevels := portal.GetBasePowerLevels()

	if groupInfo != nil {
		if groupInfo.IsAnnounce {
			powerLevels.EventsDefault = 50
		}
		if groupInfo.IsLocked {
			powerLevels.EnsureEventLevel(event.StateRoomName, 50)
			powerLevels.EnsureEventLevel(event.StateRoomAvatar, 50)
			powerLevels.EnsureEventLevel(event.StateTopic, 50)
		}
	}

	bridgeInfoStateKey, bridgeInfo := portal.getBridgeInfo()

	initialState := []*event.Event{{
		Type: event.StatePowerLevels,
		Content: event.Content{
			Parsed: powerLevels,
		},
	}, {
		Type:     event.StateBridge,
		Content:  event.Content{Parsed: bridgeInfo},
		StateKey: &bridgeInfoStateKey,
	}, {
		// TODO remove this once https://github.com/matrix-org/matrix-doc/pull/2346 is in spec
		Type:     event.StateHalfShotBridge,
		Content:  event.Content{Parsed: bridgeInfo},
		StateKey: &bridgeInfoStateKey,
	}}
	if !portal.AvatarURL.IsEmpty() {
		initialState = append(initialState, &event.Event{
			Type: event.StateRoomAvatar,
			Content: event.Content{
				Parsed: event.RoomAvatarEventContent{URL: portal.AvatarURL},
			},
		})
		portal.AvatarSet = true
	}

	var invite []id.UserID

	if portal.bridge.Config.Bridge.Encryption.Default {
		initialState = append(initialState, &event.Event{
			Type: event.StateEncryption,
			Content: event.Content{
				Parsed: portal.GetEncryptionEventContent(),
			},
		})
		portal.Encrypted = true
		if portal.IsPrivateChat() {
			invite = append(invite, portal.bridge.Bot.UserID)
		}
	}

	creationContent := make(map[string]interface{})
	if !portal.bridge.Config.Bridge.FederateRooms {
		creationContent["m.federate"] = false
	}
	if portal.IsParent {
		creationContent["type"] = event.RoomTypeSpace
	} else if parent := portal.GetParentPortal(); parent != nil && parent.MXID != "" {
		initialState = append(initialState, &event.Event{
			Type:     event.StateSpaceParent,
			StateKey: proto.String(parent.MXID.String()),
			Content: event.Content{
				Parsed: &event.SpaceParentEventContent{
					Via:       []string{portal.bridge.Config.Homeserver.Domain},
					Canonical: true,
				},
			},
		})
	}
	autoJoinInvites := portal.bridge.Config.Homeserver.Software == bridgeconfig.SoftwareHungry
	if autoJoinInvites {
		portal.log.Debugfln("Hungryserv mode: adding all group members in create request")
		if groupInfo != nil {
			// TODO non-hungryserv could also include all members in invites, and then send joins manually?
			participants, powerLevels := portal.SyncParticipants(user, groupInfo)
			invite = append(invite, participants...)
			if initialState[0].Type != event.StatePowerLevels {
				panic(fmt.Errorf("unexpected type %s in first initial state event", initialState[0].Type.Type))
			}
			initialState[0].Content.Parsed = powerLevels
		} else {
			invite = append(invite, user.MXID)
		}
	}
	resp, err := intent.CreateRoom(&mautrix.ReqCreateRoom{
		Visibility:      "private",
		Name:            portal.Name,
		Topic:           portal.Topic,
		Invite:          invite,
		Preset:          "private_chat",
		IsDirect:        portal.IsPrivateChat(),
		InitialState:    initialState,
		CreationContent: creationContent,

		BeeperAutoJoinInvites: autoJoinInvites,
	})
	if err != nil {
		return err
	}
	portal.log.Infoln("Matrix room created:", resp.RoomID)
	portal.InSpace = false
	portal.NameSet = len(portal.Name) > 0
	portal.TopicSet = len(portal.Topic) > 0
	portal.MXID = resp.RoomID
	portal.bridge.portalsLock.Lock()
	portal.bridge.portalsByMXID[portal.MXID] = portal
	portal.bridge.portalsLock.Unlock()
	portal.Update(nil)

	// We set the memberships beforehand to make sure the encryption key exchange in initial backfill knows the users are here.
	inviteMembership := event.MembershipInvite
	if autoJoinInvites {
		inviteMembership = event.MembershipJoin
	}
	for _, userID := range invite {
		portal.bridge.StateStore.SetMembership(portal.MXID, userID, inviteMembership)
	}

	if !autoJoinInvites {
		portal.ensureUserInvited(user)
	}
	user.syncChatDoublePuppetDetails(portal, true)

	go portal.updateCommunitySpace(user, true, true)
	go portal.addToPersonalSpace(user)

	if groupInfo != nil && !autoJoinInvites {
		portal.SyncParticipants(user, groupInfo)
	}
	//if broadcastMetadata != nil {
	//	portal.SyncBroadcastRecipients(user, broadcastMetadata)
	//}
	if portal.IsPrivateChat() {
		puppet := user.bridge.GetPuppetByJID(portal.Key.JID)

		if portal.bridge.Config.Bridge.Encryption.Default {
			err = portal.bridge.Bot.EnsureJoined(portal.MXID)
			if err != nil {
				portal.log.Errorln("Failed to join created portal with bridge bot for e2be:", err)
			}
		}

		user.UpdateDirectChats(map[id.UserID][]id.RoomID{puppet.MXID: {portal.MXID}})
	} else if portal.IsParent {
		portal.updateChildRooms()
	}

	firstEventResp, err := portal.MainIntent().SendMessageEvent(portal.MXID, PortalCreationDummyEvent, struct{}{})
	if err != nil {
		portal.log.Errorln("Failed to send dummy event to mark portal creation:", err)
	} else {
		portal.FirstEventID = firstEventResp.EventID
		portal.Update(nil)
	}

	if user.bridge.Config.Bridge.HistorySync.Backfill && backfill {
		portals := []*Portal{portal}
		user.EnqueueImmediateBackfills(portals)
		user.EnqueueDeferredBackfills(portals)
		user.BackfillQueue.ReCheck()
	}
	return nil
}

func (portal *Portal) addToPersonalSpace(user *User) {
	spaceID := user.GetSpaceRoom()
	if len(spaceID) == 0 || user.IsInSpace(portal.Key) {
		return
	}
	_, err := portal.bridge.Bot.SendStateEvent(spaceID, event.StateSpaceChild, portal.MXID.String(), &event.SpaceChildEventContent{
		Via: []string{portal.bridge.Config.Homeserver.Domain},
	})
	if err != nil {
		portal.log.Errorfln("Failed to add room to %s's personal filtering space (%s): %v", user.MXID, spaceID, err)
	} else {
		portal.log.Debugfln("Added room to %s's personal filtering space (%s)", user.MXID, spaceID)
		user.MarkInSpace(portal.Key)
	}
}

func (portal *Portal) removeSpaceParentEvent(space id.RoomID) {
	_, err := portal.MainIntent().SendStateEvent(portal.MXID, event.StateSpaceParent, space.String(), &event.SpaceParentEventContent{})
	if err != nil {
		portal.log.Warnfln("Failed to send m.space.parent event to remove portal from %s: %v", space, err)
	}
}

func (portal *Portal) updateCommunitySpace(user *User, add, updateInfo bool) bool {
	if add == portal.InSpace {
		return false
	}
	space := portal.GetParentPortal()
	if space == nil {
		return false
	} else if space.MXID == "" {
		if !add || user == nil {
			return false
		}
		portal.log.Debugfln("Creating portal for parent group %v", space.Key.JID)
		err := space.CreateMatrixRoom(user, nil, false, false)
		if err != nil {
			portal.log.Debugfln("Failed to create portal for parent group: %v", err)
			return false
		}
	}

	var action string
	var parentContent event.SpaceParentEventContent
	var childContent event.SpaceChildEventContent
	if add {
		parentContent.Canonical = true
		parentContent.Via = []string{portal.bridge.Config.Homeserver.Domain}
		childContent.Via = []string{portal.bridge.Config.Homeserver.Domain}
		action = "add portal to"
		portal.log.Debugfln("Adding %s to space %s (%s)", portal.MXID, space.MXID, space.Key.JID)
	} else {
		action = "remove portal from"
		portal.log.Debugfln("Removing %s from space %s (%s)", portal.MXID, space.MXID, space.Key.JID)
	}

	_, err := space.MainIntent().SendStateEvent(space.MXID, event.StateSpaceChild, portal.MXID.String(), &childContent)
	if err != nil {
		portal.log.Errorfln("Failed to send m.space.child event to %s %s: %v", action, space.MXID, err)
		return false
	}
	_, err = portal.MainIntent().SendStateEvent(portal.MXID, event.StateSpaceParent, space.MXID.String(), &parentContent)
	if err != nil {
		portal.log.Warnfln("Failed to send m.space.parent event to %s %s: %v", action, space.MXID, err)
	}
	portal.InSpace = add
	if updateInfo {
		portal.Update(nil)
		portal.UpdateBridgeInfo()
	}
	return true
}

func (portal *Portal) IsPrivateChat() bool {
	return portal.Key.JID.Server == types.DefaultUserServer
}

func (portal *Portal) IsGroupChat() bool {
	return portal.Key.JID.Server == types.GroupServer
}

func (portal *Portal) IsBroadcastList() bool {
	return portal.Key.JID.Server == types.BroadcastServer
}

func (portal *Portal) IsStatusBroadcastList() bool {
	return portal.Key.JID == types.StatusBroadcastJID
}

func (portal *Portal) HasRelaybot() bool {
	return portal.bridge.Config.Bridge.Relay.Enabled && len(portal.RelayUserID) > 0
}

func (portal *Portal) GetRelayUser() *User {
	if !portal.HasRelaybot() {
		return nil
	} else if portal.relayUser == nil {
		portal.relayUser = portal.bridge.GetUserByMXID(portal.RelayUserID)
	}
	return portal.relayUser
}

func (portal *Portal) GetParentPortal() *Portal {
	if portal.ParentGroup.IsEmpty() {
		return nil
	} else if portal.parentPortal == nil {
		portal.parentPortal = portal.bridge.GetPortalByJID(database.NewPortalKey(portal.ParentGroup, portal.ParentGroup))
	}
	return portal.parentPortal
}

func (portal *Portal) MainIntent() *appservice.IntentAPI {
	if portal.IsPrivateChat() {
		return portal.bridge.GetPuppetByJID(portal.Key.JID).DefaultIntent()
	}
	return portal.bridge.Bot
}

func (portal *Portal) SetReply(content *event.MessageEventContent, replyTo *ReplyInfo, isBackfill bool) bool {
	if replyTo == nil {
		return false
	}
	message := portal.bridge.DB.Message.GetByJID(portal.Key, replyTo.MessageID)
	if message == nil || message.IsFakeMXID() {
		if isBackfill && portal.bridge.Config.Homeserver.Software == bridgeconfig.SoftwareHungry {
			content.RelatesTo = (&event.RelatesTo{}).SetReplyTo(portal.deterministicEventID(replyTo.Sender, replyTo.MessageID, ""))
			return true
		}
		return false
	}
	evt, err := portal.MainIntent().GetEvent(portal.MXID, message.MXID)
	if err != nil {
		portal.log.Warnln("Failed to get reply target:", err)
		content.RelatesTo = (&event.RelatesTo{}).SetReplyTo(message.MXID)
		return true
	}
	_ = evt.Content.ParseRaw(evt.Type)
	if evt.Type == event.EventEncrypted {
		decryptedEvt, err := portal.bridge.Crypto.Decrypt(evt)
		if err != nil {
			portal.log.Warnln("Failed to decrypt reply target:", err)
		} else {
			evt = decryptedEvt
		}
	}
	content.SetReply(evt)
	return true
}

func (portal *Portal) HandleMessageReaction(intent *appservice.IntentAPI, user *User, info *types.MessageInfo, reaction *waProto.ReactionMessage, existingMsg *database.Message) {
	if existingMsg != nil {
		_, _ = portal.MainIntent().RedactEvent(portal.MXID, existingMsg.MXID, mautrix.ReqRedact{
			Reason: "The undecryptable message was actually a reaction",
		})
	}

	targetJID := reaction.GetKey().GetId()
	if reaction.GetText() == "" {
		existing := portal.bridge.DB.Reaction.GetByTargetJID(portal.Key, targetJID, info.Sender)
		if existing == nil {
			portal.log.Debugfln("Dropping removal %s of unknown reaction to %s from %s", info.ID, targetJID, info.Sender)
			return
		}

		resp, err := intent.RedactEvent(portal.MXID, existing.MXID)
		if err != nil {
			portal.log.Errorfln("Failed to redact reaction %s/%s from %s to %s: %v", existing.MXID, existing.JID, info.Sender, targetJID, err)
		}
		portal.finishHandling(existingMsg, info, resp.EventID, database.MsgReaction, database.MsgNoError)
		existing.Delete()
	} else {
		target := portal.bridge.DB.Message.GetByJID(portal.Key, targetJID)
		if target == nil {
			portal.log.Debugfln("Dropping reaction %s from %s to unknown message %s", info.ID, info.Sender, targetJID)
			return
		}

		var content event.ReactionEventContent
		content.RelatesTo = event.RelatesTo{
			Type:    event.RelAnnotation,
			EventID: target.MXID,
			Key:     variationselector.Add(reaction.GetText()),
		}
		resp, err := intent.SendMassagedMessageEvent(portal.MXID, event.EventReaction, &content, info.Timestamp.UnixMilli())
		if err != nil {
			portal.log.Errorfln("Failed to bridge reaction %s from %s to %s: %v", info.ID, info.Sender, target.JID, err)
			return
		}

		portal.finishHandling(existingMsg, info, resp.EventID, database.MsgReaction, database.MsgNoError)
		portal.upsertReaction(nil, intent, target.JID, info.Sender, resp.EventID, info.ID)
	}
}

func (portal *Portal) HandleMessageRevoke(user *User, info *types.MessageInfo, key *waProto.MessageKey) bool {
	msg := portal.bridge.DB.Message.GetByJID(portal.Key, key.GetId())
	if msg == nil || msg.IsFakeMXID() {
		return false
	}
	intent := portal.bridge.GetPuppetByJID(info.Sender).IntentFor(portal)
	_, err := intent.RedactEvent(portal.MXID, msg.MXID)
	if err != nil {
		if errors.Is(err, mautrix.MForbidden) {
			_, err = portal.MainIntent().RedactEvent(portal.MXID, msg.MXID)
			if err != nil {
				portal.log.Errorln("Failed to redact %s: %v", msg.JID, err)
			}
		}
	} else {
		msg.Delete()
	}
	return true
}

func (portal *Portal) deleteForMe(user *User, content *events.DeleteForMe) bool {
	matrixUsers, err := portal.GetMatrixUsers()
	if err != nil {
		portal.log.Errorln("Failed to get Matrix users in portal to see if DeleteForMe should be handled:", err)
		return false
	}
	if len(matrixUsers) == 1 && matrixUsers[0] == user.MXID {
		msg := portal.bridge.DB.Message.GetByJID(portal.Key, content.MessageID)
		if msg == nil || msg.IsFakeMXID() {
			return false
		}
		_, err := portal.MainIntent().RedactEvent(portal.MXID, msg.MXID)
		if err != nil {
			portal.log.Errorln("Failed to redact %s: %v", msg.JID, err)
		} else {
			msg.Delete()
		}
		return true
	}
	return false
}

func (portal *Portal) sendMainIntentMessage(content *event.MessageEventContent) (*mautrix.RespSendEvent, error) {
	return portal.sendMessage(portal.MainIntent(), event.EventMessage, content, nil, 0)
}

func (portal *Portal) encrypt(intent *appservice.IntentAPI, content *event.Content, eventType event.Type) (event.Type, error) {
	if !portal.Encrypted || portal.bridge.Crypto == nil {
		return eventType, nil
	}
	intent.AddDoublePuppetValue(content)
	// TODO maybe the locking should be inside mautrix-go?
	portal.encryptLock.Lock()
	defer portal.encryptLock.Unlock()
	err := portal.bridge.Crypto.Encrypt(portal.MXID, eventType, content)
	if err != nil {
		return eventType, fmt.Errorf("failed to encrypt event: %w", err)
	}
	return event.EventEncrypted, nil
}

func (portal *Portal) sendMessage(intent *appservice.IntentAPI, eventType event.Type, content *event.MessageEventContent, extraContent map[string]interface{}, timestamp int64) (*mautrix.RespSendEvent, error) {
	wrappedContent := event.Content{Parsed: content, Raw: extraContent}
	var err error
	eventType, err = portal.encrypt(intent, &wrappedContent, eventType)
	if err != nil {
		return nil, err
	}

	_, _ = intent.UserTyping(portal.MXID, false, 0)
	if timestamp == 0 {
		return intent.SendMessageEvent(portal.MXID, eventType, &wrappedContent)
	} else {
		return intent.SendMassagedMessageEvent(portal.MXID, eventType, &wrappedContent, timestamp)
	}
}

type ReplyInfo struct {
	MessageID types.MessageID
	Sender    types.JID
}

type Replyable interface {
	GetStanzaId() string
	GetParticipant() string
}

func GetReply(replyable Replyable) *ReplyInfo {
	if replyable.GetStanzaId() == "" {
		return nil
	}
	sender, err := types.ParseJID(replyable.GetParticipant())
	if err != nil {
		return nil
	}
	return &ReplyInfo{
		MessageID: types.MessageID(replyable.GetStanzaId()),
		Sender:    sender,
	}
}

type ConvertedMessage struct {
	Intent  *appservice.IntentAPI
	Type    event.Type
	Content *event.MessageEventContent
	Extra   map[string]interface{}
	Caption *event.MessageEventContent

	MultiEvent []*event.MessageEventContent

	ReplyTo   *ReplyInfo
	ExpiresIn time.Duration
	Error     database.MessageErrorType
	MediaKey  []byte
}

func (cm *ConvertedMessage) MergeCaption() {
	if cm.Caption == nil {
		return
	}
	cm.Content.FileName = cm.Content.Body
	extensibleCaption := map[string]interface{}{
		"org.matrix.msc1767.text": cm.Caption.Body,
	}
	cm.Extra["org.matrix.msc1767.caption"] = extensibleCaption
	cm.Content.Body = cm.Caption.Body
	if cm.Caption.Format == event.FormatHTML {
		cm.Content.Format = event.FormatHTML
		cm.Content.FormattedBody = cm.Caption.FormattedBody
		extensibleCaption["org.matrix.msc1767.html"] = cm.Caption.FormattedBody
	}
	cm.Caption = nil
}
func (portal *Portal) convertTextMessage(intent *appservice.IntentAPI, source *User, msg *waProto.Message) *ConvertedMessage {
	content := &event.MessageEventContent{
		Body:    msg.GetConversation(),
		MsgType: event.MsgText,
	}
	if len(msg.GetExtendedTextMessage().GetText()) > 0 {
		content.Body = msg.GetExtendedTextMessage().GetText()
	}

	contextInfo := msg.GetExtendedTextMessage().GetContextInfo()
	portal.bridge.Formatter.ParseWhatsApp(portal.MXID, content, contextInfo.GetMentionedJid(), false, false)
	expiresIn := time.Duration(contextInfo.GetExpiration()) * time.Second
	extraAttrs := map[string]interface{}{}
	extraAttrs["com.beeper.linkpreviews"] = portal.convertURLPreviewToBeeper(intent, source, msg.GetExtendedTextMessage())

	return &ConvertedMessage{
		Intent:    intent,
		Type:      event.EventMessage,
		Content:   content,
		ReplyTo:   GetReply(contextInfo),
		ExpiresIn: expiresIn,
		Extra:     extraAttrs,
	}
}

func (portal *Portal) convertTemplateMessage(intent *appservice.IntentAPI, source *User, info *types.MessageInfo, tplMsg *waProto.TemplateMessage) *ConvertedMessage {
	converted := &ConvertedMessage{
		Intent: intent,
		Type:   event.EventMessage,
		Content: &event.MessageEventContent{
			Body:    "Unsupported business message",
			MsgType: event.MsgText,
		},
		ReplyTo:   GetReply(tplMsg.GetContextInfo()),
		ExpiresIn: time.Duration(tplMsg.GetContextInfo().GetExpiration()) * time.Second,
	}

	tpl := tplMsg.GetHydratedTemplate()
	if tpl == nil {
		return converted
	}
	content := tpl.GetHydratedContentText()
	if buttons := tpl.GetHydratedButtons(); len(buttons) > 0 {
		addButtonText := false
		descriptions := make([]string, len(buttons))
		for i, rawButton := range buttons {
			switch button := rawButton.GetHydratedButton().(type) {
			case *waProto.HydratedTemplateButton_QuickReplyButton:
				descriptions[i] = fmt.Sprintf("<%s>", button.QuickReplyButton.GetDisplayText())
				addButtonText = true
			case *waProto.HydratedTemplateButton_UrlButton:
				descriptions[i] = fmt.Sprintf("[%s](%s)", button.UrlButton.GetDisplayText(), button.UrlButton.GetUrl())
			case *waProto.HydratedTemplateButton_CallButton:
				descriptions[i] = fmt.Sprintf("[%s](tel:%s)", button.CallButton.GetDisplayText(), button.CallButton.GetPhoneNumber())
			}
		}
		description := strings.Join(descriptions, " - ")
		if addButtonText {
			description += "\nUse the WhatsApp app to click buttons"
		}
		content = fmt.Sprintf("%s\n\n%s", content, description)
	}
	if footer := tpl.GetHydratedFooterText(); footer != "" {
		content = fmt.Sprintf("%s\n\n%s", content, footer)
	}

	var convertedTitle *ConvertedMessage
	switch title := tpl.GetTitle().(type) {
	case *waProto.TemplateMessage_HydratedFourRowTemplate_DocumentMessage:
		convertedTitle = portal.convertMediaMessage(intent, source, info, title.DocumentMessage, "file attachment", false)
	case *waProto.TemplateMessage_HydratedFourRowTemplate_ImageMessage:
		convertedTitle = portal.convertMediaMessage(intent, source, info, title.ImageMessage, "photo", false)
	case *waProto.TemplateMessage_HydratedFourRowTemplate_VideoMessage:
		convertedTitle = portal.convertMediaMessage(intent, source, info, title.VideoMessage, "video attachment", false)
	case *waProto.TemplateMessage_HydratedFourRowTemplate_LocationMessage:
		content = fmt.Sprintf("Unsupported location message\n\n%s", content)
	case *waProto.TemplateMessage_HydratedFourRowTemplate_HydratedTitleText:
		content = fmt.Sprintf("%s\n\n%s", title.HydratedTitleText, content)
	}

	converted.Content.Body = content
	portal.bridge.Formatter.ParseWhatsApp(portal.MXID, converted.Content, nil, true, false)
	if convertedTitle != nil {
		converted.MediaKey = convertedTitle.MediaKey
		converted.Extra = convertedTitle.Extra
		converted.Caption = converted.Content
		converted.Content = convertedTitle.Content
		converted.Error = convertedTitle.Error
	}
	if converted.Extra == nil {
		converted.Extra = make(map[string]interface{})
	}
	converted.Extra["fi.mau.whatsapp.hydrated_template_id"] = tpl.GetTemplateId()
	return converted
}

func (portal *Portal) convertTemplateButtonReplyMessage(intent *appservice.IntentAPI, msg *waProto.TemplateButtonReplyMessage) *ConvertedMessage {
	return &ConvertedMessage{
		Intent: intent,
		Type:   event.EventMessage,
		Content: &event.MessageEventContent{
			Body:    msg.GetSelectedDisplayText(),
			MsgType: event.MsgText,
		},
		Extra: map[string]interface{}{
			"fi.mau.whatsapp.template_button_reply": map[string]interface{}{
				"id":    msg.GetSelectedId(),
				"index": msg.GetSelectedIndex(),
			},
		},
		ReplyTo:   GetReply(msg.GetContextInfo()),
		ExpiresIn: time.Duration(msg.GetContextInfo().GetExpiration()) * time.Second,
	}
}

func (portal *Portal) convertListMessage(intent *appservice.IntentAPI, source *User, msg *waProto.ListMessage) *ConvertedMessage {
	converted := &ConvertedMessage{
		Intent: intent,
		Type:   event.EventMessage,
		Content: &event.MessageEventContent{
			Body:    "Unsupported business message",
			MsgType: event.MsgText,
		},
		ReplyTo:   GetReply(msg.GetContextInfo()),
		ExpiresIn: time.Duration(msg.GetContextInfo().GetExpiration()) * time.Second,
	}
	body := msg.GetDescription()
	if msg.GetTitle() != "" {
		if body == "" {
			body = msg.GetTitle()
		} else {
			body = fmt.Sprintf("%s\n\n%s", msg.GetTitle(), body)
		}
	}
	randomID := util.RandomString(64)
	body = fmt.Sprintf("%s\n%s", body, randomID)
	if msg.GetFooterText() != "" {
		body = fmt.Sprintf("%s\n\n%s", body, msg.GetFooterText())
	}
	converted.Content.Body = body
	portal.bridge.Formatter.ParseWhatsApp(portal.MXID, converted.Content, nil, false, true)

	var optionsMarkdown strings.Builder
	_, _ = fmt.Fprintf(&optionsMarkdown, "#### %s\n", msg.GetButtonText())
	for _, section := range msg.GetSections() {
		nesting := ""
		if section.GetTitle() != "" {
			_, _ = fmt.Fprintf(&optionsMarkdown, "* %s\n", section.GetTitle())
			nesting = "  "
		}
		for _, row := range section.GetRows() {
			if row.GetDescription() != "" {
				_, _ = fmt.Fprintf(&optionsMarkdown, "%s* %s: %s\n", nesting, row.GetTitle(), row.GetDescription())
			} else {
				_, _ = fmt.Fprintf(&optionsMarkdown, "%s* %s\n", nesting, row.GetTitle())
			}
		}
	}
	optionsMarkdown.WriteString("\nUse the WhatsApp app to respond")
	rendered := format.RenderMarkdown(optionsMarkdown.String(), true, false)
	converted.Content.Body = strings.Replace(converted.Content.Body, randomID, rendered.Body, 1)
	converted.Content.FormattedBody = strings.Replace(converted.Content.FormattedBody, randomID, rendered.FormattedBody, 1)
	return converted
}

func (portal *Portal) convertListResponseMessage(intent *appservice.IntentAPI, msg *waProto.ListResponseMessage) *ConvertedMessage {
	var body string
	if msg.GetTitle() != "" {
		if msg.GetDescription() != "" {
			body = fmt.Sprintf("%s\n\n%s", msg.GetTitle(), msg.GetDescription())
		} else {
			body = msg.GetTitle()
		}
	} else if msg.GetDescription() != "" {
		body = msg.GetDescription()
	} else {
		body = "Unsupported list reply message"
	}
	return &ConvertedMessage{
		Intent: intent,
		Type:   event.EventMessage,
		Content: &event.MessageEventContent{
			Body:    body,
			MsgType: event.MsgText,
		},
		Extra: map[string]interface{}{
			"fi.mau.whatsapp.list_reply": map[string]interface{}{
				"row_id": msg.GetSingleSelectReply().GetSelectedRowId(),
			},
		},
		ReplyTo:   GetReply(msg.GetContextInfo()),
		ExpiresIn: time.Duration(msg.GetContextInfo().GetExpiration()) * time.Second,
	}
}

func (portal *Portal) convertPollUpdateMessage(intent *appservice.IntentAPI, source *User, info *types.MessageInfo, msg *waProto.PollUpdateMessage) *ConvertedMessage {
	pollMessage := portal.bridge.DB.Message.GetByJID(portal.Key, msg.GetPollCreationMessageKey().GetId())
	if pollMessage == nil {
		portal.log.Warnfln("Failed to convert vote message %s: poll message %s not found", info.ID, msg.GetPollCreationMessageKey().GetId())
		return nil
	}
	vote, err := source.Client.DecryptPollVote(&events.Message{
		Info:    *info,
		Message: &waProto.Message{PollUpdateMessage: msg},
	})
	if err != nil {
		portal.log.Errorfln("Failed to decrypt vote message %s: %v", info.ID, err)
		return nil
	}
	selectedHashes := make([]string, len(vote.GetSelectedOptions()))
	if pollMessage.Type == database.MsgMatrixPoll {
		mappedAnswers := pollMessage.GetPollOptionIDs(vote.GetSelectedOptions())
		for i, opt := range vote.GetSelectedOptions() {
			if len(opt) != 32 {
				portal.log.Warnfln("Unexpected option hash length %d in %s's vote to %s", len(opt), info.Sender, pollMessage.MXID)
				continue
			}
			var ok bool
			selectedHashes[i], ok = mappedAnswers[*(*[32]byte)(opt)]
			if !ok {
				portal.log.Warnfln("Didn't find ID for option %X in %s's vote to %s", opt, info.Sender, pollMessage.MXID)
			}
		}
	} else {
		for i, opt := range vote.GetSelectedOptions() {
			selectedHashes[i] = hex.EncodeToString(opt)
		}
	}

	evtType := TypeMSC3381PollResponse
	//if portal.bridge.Config.Bridge.ExtEvPolls == 2 {
	//	evtType = TypeMSC3381V2PollResponse
	//}
	return &ConvertedMessage{
		Intent: intent,
		Type:   evtType,
		Content: &event.MessageEventContent{
			RelatesTo: &event.RelatesTo{
				Type:    event.RelReference,
				EventID: pollMessage.MXID,
			},
		},
		Extra: map[string]any{
			"org.matrix.msc3381.poll.response": map[string]any{
				"answers": selectedHashes,
			},
			"org.matrix.msc3381.v2.selections": selectedHashes,
		},
	}
}

func (portal *Portal) convertPollCreationMessage(intent *appservice.IntentAPI, msg *waProto.PollCreationMessage) *ConvertedMessage {
	optionNames := make([]string, len(msg.GetOptions()))
	optionsListText := make([]string, len(optionNames))
	optionsListHTML := make([]string, len(optionNames))
	msc3381Answers := make([]map[string]any, len(optionNames))
	msc3381V2Answers := make([]map[string]any, len(optionNames))
	for i, opt := range msg.GetOptions() {
		optionNames[i] = opt.GetOptionName()
		optionsListText[i] = fmt.Sprintf("%d. %s\n", i+1, optionNames[i])
		optionsListHTML[i] = fmt.Sprintf("<li>%s</li>", event.TextToHTML(optionNames[i]))
		optionHash := sha256.Sum256([]byte(opt.GetOptionName()))
		optionHashStr := hex.EncodeToString(optionHash[:])
		msc3381Answers[i] = map[string]any{
			"id":                      optionHashStr,
			"org.matrix.msc1767.text": opt.GetOptionName(),
		}
		msc3381V2Answers[i] = map[string]any{
			"org.matrix.msc3381.v2.id": optionHashStr,
			"org.matrix.msc1767.markup": []map[string]any{
				{"mimetype": "text/plain", "body": opt.GetOptionName()},
			},
		}
	}
	body := fmt.Sprintf("%s\n\n%s", msg.GetName(), strings.Join(optionsListText, "\n"))
	formattedBody := fmt.Sprintf("<p>%s</p><ol>%s</ol>", event.TextToHTML(msg.GetName()), strings.Join(optionsListHTML, ""))
	maxChoices := int(msg.GetSelectableOptionsCount())
	if maxChoices <= 0 {
		maxChoices = len(optionNames)
	}
	evtType := event.EventMessage
	if portal.bridge.Config.Bridge.ExtEvPolls {
		evtType = TypeMSC3381PollStart
	}
	//else if portal.bridge.Config.Bridge.ExtEvPolls == 2 {
	//	evtType.Type = "org.matrix.msc3381.v2.poll.start"
	//}
	return &ConvertedMessage{
		Intent: intent,
		Type:   evtType,
		Content: &event.MessageEventContent{
			Body:          body,
			MsgType:       event.MsgText,
			Format:        event.FormatHTML,
			FormattedBody: formattedBody,
		},
		Extra: map[string]any{
			// Custom metadata
			"fi.mau.whatsapp.poll": map[string]any{
				"option_names":             optionNames,
				"selectable_options_count": msg.GetSelectableOptionsCount(),
			},

			// Current extensible events (as of November 2022)
			"org.matrix.msc1767.markup": []map[string]any{
				{"mimetype": "text/html", "body": formattedBody},
				{"mimetype": "text/plain", "body": body},
			},
			"org.matrix.msc3381.v2.poll": map[string]any{
				"kind":           "org.matrix.msc3381.v2.disclosed",
				"max_selections": maxChoices,
				"question": map[string]any{
					"org.matrix.msc1767.markup": []map[string]any{
						{"mimetype": "text/plain", "body": msg.GetName()},
					},
				},
				"answers": msc3381V2Answers,
			},

			// Legacy extensible events
			"org.matrix.msc1767.message": []map[string]any{
				{"mimetype": "text/html", "body": formattedBody},
				{"mimetype": "text/plain", "body": body},
			},
			"org.matrix.msc3381.poll.start": map[string]any{
				"kind":           "org.matrix.msc3381.poll.disclosed",
				"max_selections": maxChoices,
				"question": map[string]any{
					"org.matrix.msc1767.text": msg.GetName(),
				},
				"answers": msc3381Answers,
			},
		},
		ReplyTo:   GetReply(msg.GetContextInfo()),
		ExpiresIn: time.Duration(msg.GetContextInfo().GetExpiration()) * time.Second,
	}
}

func (portal *Portal) convertPollUpdateMessage(intent *appservice.IntentAPI, source *User, info *types.MessageInfo, msg *waProto.PollUpdateMessage) *ConvertedMessage {
	pollMessage := portal.bridge.DB.Message.GetByJID(portal.Key, msg.GetPollCreationMessageKey().GetId())
	if pollMessage == nil {
		portal.log.Warnfln("Failed to convert vote message %s: poll message %s not found", info.ID, msg.GetPollCreationMessageKey().GetId())
		return nil
	}
	vote, err := source.Client.DecryptPollVote(&events.Message{
		Info:    *info,
		Message: &waProto.Message{PollUpdateMessage: msg},
	})
	if err != nil {
		portal.log.Errorfln("Failed to decrypt vote message %s: %v", info.ID, err)
		return nil
	}
	selectedHashes := make([]string, len(vote.GetSelectedOptions()))
	if pollMessage.Type == database.MsgMatrixPoll {
		mappedAnswers := pollMessage.GetPollOptionIDs(vote.GetSelectedOptions())
		for i, opt := range vote.GetSelectedOptions() {
			if len(opt) != 32 {
				portal.log.Warnfln("Unexpected option hash length %d in %s's vote to %s", len(opt), info.Sender, pollMessage.MXID)
				continue
			}
			var ok bool
			selectedHashes[i], ok = mappedAnswers[*(*[32]byte)(opt)]
			if !ok {
				portal.log.Warnfln("Didn't find ID for option %X in %s's vote to %s", opt, info.Sender, pollMessage.MXID)
			}
		}
	} else {
		for i, opt := range vote.GetSelectedOptions() {
			selectedHashes[i] = hex.EncodeToString(opt)
		}
	}

	evtType := TypeMSC3381PollResponse
	//if portal.bridge.Config.Bridge.ExtEvPolls == 2 {
	//	evtType = TypeMSC3381V2PollResponse
	//}
	return &ConvertedMessage{
		Intent: intent,
		Type:   evtType,
		Content: &event.MessageEventContent{
			RelatesTo: &event.RelatesTo{
				Type:    event.RelReference,
				EventID: pollMessage.MXID,
			},
		},
		Extra: map[string]any{
			"org.matrix.msc3381.poll.response": map[string]any{
				"answers": selectedHashes,
			},
			"org.matrix.msc3381.v2.selections": selectedHashes,
		},
	}
}

func (portal *Portal) convertPollCreationMessage(intent *appservice.IntentAPI, msg *waProto.PollCreationMessage) *ConvertedMessage {
	optionNames := make([]string, len(msg.GetOptions()))
	optionsListText := make([]string, len(optionNames))
	optionsListHTML := make([]string, len(optionNames))
	msc3381Answers := make([]map[string]any, len(optionNames))
	msc3381V2Answers := make([]map[string]any, len(optionNames))
	for i, opt := range msg.GetOptions() {
		optionNames[i] = opt.GetOptionName()
		optionsListText[i] = fmt.Sprintf("%d. %s\n", i+1, optionNames[i])
		optionsListHTML[i] = fmt.Sprintf("<li>%s</li>", event.TextToHTML(optionNames[i]))
		optionHash := sha256.Sum256([]byte(opt.GetOptionName()))
		optionHashStr := hex.EncodeToString(optionHash[:])
		msc3381Answers[i] = map[string]any{
			"id":                      optionHashStr,
			"org.matrix.msc1767.text": opt.GetOptionName(),
		}
		msc3381V2Answers[i] = map[string]any{
			"org.matrix.msc3381.v2.id": optionHashStr,
			"org.matrix.msc1767.markup": []map[string]any{
				{"mimetype": "text/plain", "body": opt.GetOptionName()},
			},
		}
	}
	body := fmt.Sprintf("%s\n\n%s", msg.GetName(), strings.Join(optionsListText, "\n"))
	formattedBody := fmt.Sprintf("<p>%s</p><ol>%s</ol>", event.TextToHTML(msg.GetName()), strings.Join(optionsListHTML, ""))
	maxChoices := int(msg.GetSelectableOptionsCount())
	if maxChoices <= 0 {
		maxChoices = len(optionNames)
	}
	evtType := event.EventMessage
	if portal.bridge.Config.Bridge.ExtEvPolls {
		evtType = TypeMSC3381PollStart
	}
	//else if portal.bridge.Config.Bridge.ExtEvPolls == 2 {
	//	evtType.Type = "org.matrix.msc3381.v2.poll.start"
	//}
	return &ConvertedMessage{
		Intent: intent,
		Type:   evtType,
		Content: &event.MessageEventContent{
			Body:          body,
			MsgType:       event.MsgText,
			Format:        event.FormatHTML,
			FormattedBody: formattedBody,
		},
		Extra: map[string]any{
			// Custom metadata
			"fi.mau.whatsapp.poll": map[string]any{
				"option_names":             optionNames,
				"selectable_options_count": msg.GetSelectableOptionsCount(),
			},

			// Current extensible events (as of November 2022)
			"org.matrix.msc1767.markup": []map[string]any{
				{"mimetype": "text/html", "body": formattedBody},
				{"mimetype": "text/plain", "body": body},
			},
			"org.matrix.msc3381.v2.poll": map[string]any{
				"kind":           "org.matrix.msc3381.v2.disclosed",
				"max_selections": maxChoices,
				"question": map[string]any{
					"org.matrix.msc1767.markup": []map[string]any{
						{"mimetype": "text/plain", "body": msg.GetName()},
					},
				},
				"answers": msc3381V2Answers,
			},

			// Legacy extensible events
			"org.matrix.msc1767.message": []map[string]any{
				{"mimetype": "text/html", "body": formattedBody},
				{"mimetype": "text/plain", "body": body},
			},
			"org.matrix.msc3381.poll.start": map[string]any{
				"kind":           "org.matrix.msc3381.poll.disclosed",
				"max_selections": maxChoices,
				"question": map[string]any{
					"org.matrix.msc1767.text": msg.GetName(),
				},
				"answers": msc3381Answers,
			},
		},
		ReplyTo:   GetReply(msg.GetContextInfo()),
		ExpiresIn: msg.GetContextInfo().GetExpiration(),
	}
}

func (portal *Portal) convertLiveLocationMessage(intent *appservice.IntentAPI, msg *waProto.LiveLocationMessage) *ConvertedMessage {
	content := &event.MessageEventContent{
		Body:    "Started sharing live location",
		MsgType: event.MsgNotice,
	}
	if len(msg.GetCaption()) > 0 {
		content.Body += ": " + msg.GetCaption()
	}
	return &ConvertedMessage{
		Intent:    intent,
		Type:      event.EventMessage,
		Content:   content,
		ReplyTo:   GetReply(msg.GetContextInfo()),
		ExpiresIn: time.Duration(msg.GetContextInfo().GetExpiration()) * time.Second,
	}
}

func (portal *Portal) convertLocationMessage(intent *appservice.IntentAPI, msg *waProto.LocationMessage) *ConvertedMessage {
	url := msg.GetUrl()
	if len(url) == 0 {
		url = fmt.Sprintf("https://maps.google.com/?q=%.5f,%.5f", msg.GetDegreesLatitude(), msg.GetDegreesLongitude())
	}
	name := msg.GetName()
	if len(name) == 0 {
		latChar := 'N'
		if msg.GetDegreesLatitude() < 0 {
			latChar = 'S'
		}
		longChar := 'E'
		if msg.GetDegreesLongitude() < 0 {
			longChar = 'W'
		}
		name = fmt.Sprintf("%.4f° %c %.4f° %c", math.Abs(msg.GetDegreesLatitude()), latChar, math.Abs(msg.GetDegreesLongitude()), longChar)
	}

	content := &event.MessageEventContent{
		MsgType:       event.MsgLocation,
		Body:          fmt.Sprintf("Location: %s\n%s\n%s", name, msg.GetAddress(), url),
		Format:        event.FormatHTML,
		FormattedBody: fmt.Sprintf("Location: <a href='%s'>%s</a><br>%s", url, name, msg.GetAddress()),
		GeoURI:        fmt.Sprintf("geo:%.5f,%.5f", msg.GetDegreesLatitude(), msg.GetDegreesLongitude()),
	}

	if len(msg.GetJpegThumbnail()) > 0 {
		thumbnailMime := http.DetectContentType(msg.GetJpegThumbnail())
		uploadedThumbnail, _ := intent.UploadBytes(msg.GetJpegThumbnail(), thumbnailMime)
		if uploadedThumbnail != nil {
			cfg, _, _ := image.DecodeConfig(bytes.NewReader(msg.GetJpegThumbnail()))
			content.Info = &event.FileInfo{
				ThumbnailInfo: &event.FileInfo{
					Size:     len(msg.GetJpegThumbnail()),
					Width:    cfg.Width,
					Height:   cfg.Height,
					MimeType: thumbnailMime,
				},
				ThumbnailURL: uploadedThumbnail.ContentURI.CUString(),
			}
		}
	}

	return &ConvertedMessage{
		Intent:    intent,
		Type:      event.EventMessage,
		Content:   content,
		ReplyTo:   GetReply(msg.GetContextInfo()),
		ExpiresIn: time.Duration(msg.GetContextInfo().GetExpiration()) * time.Second,
	}
}

const inviteMsg = `%s<hr/>This invitation to join "%s" expires at %s. Reply to this message with <code>!wa accept</code> to accept the invite.`
const inviteMetaField = "fi.mau.whatsapp.invite"
const escapedInviteMetaField = `fi\.mau\.whatsapp\.invite`

type InviteMeta struct {
	JID        types.JID `json:"jid"`
	Code       string    `json:"code"`
	Expiration int64     `json:"expiration,string"`
	Inviter    types.JID `json:"inviter"`
}

func (portal *Portal) convertGroupInviteMessage(intent *appservice.IntentAPI, info *types.MessageInfo, msg *waProto.GroupInviteMessage) *ConvertedMessage {
	expiry := time.Unix(msg.GetInviteExpiration(), 0)
	htmlMessage := fmt.Sprintf(inviteMsg, event.TextToHTML(msg.GetCaption()), msg.GetGroupName(), expiry)
	content := &event.MessageEventContent{
		MsgType:       event.MsgText,
		Body:          format.HTMLToText(htmlMessage),
		Format:        event.FormatHTML,
		FormattedBody: htmlMessage,
	}
	groupJID, err := types.ParseJID(msg.GetGroupJid())
	if err != nil {
		portal.log.Errorfln("Failed to parse invite group JID: %v", err)
	}
	extraAttrs := map[string]interface{}{
		inviteMetaField: InviteMeta{
			JID:        groupJID,
			Code:       msg.GetInviteCode(),
			Expiration: msg.GetInviteExpiration(),
			Inviter:    info.Sender.ToNonAD(),
		},
	}
	return &ConvertedMessage{
		Intent:    intent,
		Type:      event.EventMessage,
		Content:   content,
		Extra:     extraAttrs,
		ReplyTo:   GetReply(msg.GetContextInfo()),
		ExpiresIn: time.Duration(msg.GetContextInfo().GetExpiration()) * time.Second,
	}
}

func (portal *Portal) convertContactMessage(intent *appservice.IntentAPI, msg *waProto.ContactMessage) *ConvertedMessage {
	fileName := fmt.Sprintf("%s.vcf", msg.GetDisplayName())
	data := []byte(msg.GetVcard())
	mimeType := "text/vcard"
	uploadMimeType, file := portal.encryptFileInPlace(data, mimeType)

	uploadResp, err := intent.UploadBytesWithName(data, uploadMimeType, fileName)
	if err != nil {
		portal.log.Errorfln("Failed to upload vcard of %s: %v", msg.GetDisplayName(), err)
		return nil
	}

	content := &event.MessageEventContent{
		Body:    fileName,
		MsgType: event.MsgFile,
		File:    file,
		Info: &event.FileInfo{
			MimeType: mimeType,
			Size:     len(msg.GetVcard()),
		},
	}
	if content.File != nil {
		content.File.URL = uploadResp.ContentURI.CUString()
	} else {
		content.URL = uploadResp.ContentURI.CUString()
	}

	return &ConvertedMessage{
		Intent:    intent,
		Type:      event.EventMessage,
		Content:   content,
		ReplyTo:   GetReply(msg.GetContextInfo()),
		ExpiresIn: time.Duration(msg.GetContextInfo().GetExpiration()) * time.Second,
	}
}

func (portal *Portal) convertContactsArrayMessage(intent *appservice.IntentAPI, msg *waProto.ContactsArrayMessage) *ConvertedMessage {
	name := msg.GetDisplayName()
	if len(name) == 0 {
		name = fmt.Sprintf("%d contacts", len(msg.GetContacts()))
	}
	contacts := make([]*event.MessageEventContent, 0, len(msg.GetContacts()))
	for _, contact := range msg.GetContacts() {
		converted := portal.convertContactMessage(intent, contact)
		if converted != nil {
			contacts = append(contacts, converted.Content)
		}
	}
	return &ConvertedMessage{
		Intent: intent,
		Type:   event.EventMessage,
		Content: &event.MessageEventContent{
			MsgType: event.MsgNotice,
			Body:    fmt.Sprintf("Sent %s", name),
		},
		ReplyTo:    GetReply(msg.GetContextInfo()),
		ExpiresIn:  time.Duration(msg.GetContextInfo().GetExpiration()) * time.Second,
		MultiEvent: contacts,
	}
}

func (portal *Portal) tryKickUser(userID id.UserID, intent *appservice.IntentAPI) error {
	_, err := intent.KickUser(portal.MXID, &mautrix.ReqKickUser{UserID: userID})
	if err != nil {
		httpErr, ok := err.(mautrix.HTTPError)
		if ok && httpErr.RespError != nil && httpErr.RespError.ErrCode == "M_FORBIDDEN" {
			_, err = portal.MainIntent().KickUser(portal.MXID, &mautrix.ReqKickUser{UserID: userID})
		}
	}
	return err
}

func (portal *Portal) removeUser(isSameUser bool, kicker *appservice.IntentAPI, target id.UserID, targetIntent *appservice.IntentAPI) {
	if !isSameUser || targetIntent == nil {
		err := portal.tryKickUser(target, kicker)
		if err != nil {
			portal.log.Warnfln("Failed to kick %s from %s: %v", target, portal.MXID, err)
			if targetIntent != nil {
				_, _ = targetIntent.LeaveRoom(portal.MXID)
			}
		}
	} else {
		_, err := targetIntent.LeaveRoom(portal.MXID)
		if err != nil {
			portal.log.Warnfln("Failed to leave portal as %s: %v", target, err)
			_, _ = portal.MainIntent().KickUser(portal.MXID, &mautrix.ReqKickUser{UserID: target})
		}
	}
	portal.CleanupIfEmpty()
}

func (portal *Portal) HandleWhatsAppKick(source *User, senderJID types.JID, jids []types.JID) {
	sender := portal.bridge.GetPuppetByJID(senderJID)
	senderIntent := sender.IntentFor(portal)
	for _, jid := range jids {
		//if source != nil && source.JID.User == jid.User {
		//	portal.log.Debugln("Ignoring self-kick by", source.MXID)
		//	continue
		//}
		puppet := portal.bridge.GetPuppetByJID(jid)
		portal.removeUser(puppet.JID == sender.JID, senderIntent, puppet.MXID, puppet.DefaultIntent())

		if !portal.IsBroadcastList() {
			user := portal.bridge.GetUserByJID(jid)
			if user != nil {
				var customIntent *appservice.IntentAPI
				if puppet.CustomMXID == user.MXID {
					customIntent = puppet.CustomIntent()
				}
				portal.removeUser(puppet.JID == sender.JID, senderIntent, user.MXID, customIntent)
			}
		}
	}
}

func (portal *Portal) HandleWhatsAppInvite(source *User, senderJID *types.JID, jids []types.JID) (evtID id.EventID) {
	intent := portal.MainIntent()
	if senderJID != nil && !senderJID.IsEmpty() {
		sender := portal.bridge.GetPuppetByJID(*senderJID)
		intent = sender.IntentFor(portal)
	}
	for _, jid := range jids {
		puppet := portal.bridge.GetPuppetByJID(jid)
		puppet.SyncContact(source, true, false, "handling whatsapp invite")
		resp, err := intent.SendStateEvent(portal.MXID, event.StateMember, puppet.MXID.String(), &event.MemberEventContent{
			Membership:  event.MembershipInvite,
			Displayname: puppet.Displayname,
			AvatarURL:   puppet.AvatarURL.CUString(),
		})
		if err != nil {
			portal.log.Warnfln("Failed to invite %s as %s: %v", puppet.MXID, intent.UserID, err)
			_ = portal.MainIntent().EnsureInvited(portal.MXID, puppet.MXID)
		} else {
			evtID = resp.EventID
		}
		err = puppet.DefaultIntent().EnsureJoined(portal.MXID)
		if err != nil {
			portal.log.Errorfln("Failed to ensure %s is joined: %v", puppet.MXID, err)
		}
	}
	return
}

func (portal *Portal) HandleWhatsAppDeleteChat(user *User) {
	if portal.MXID == "" {
		return
	}
	matrixUsers, err := portal.GetMatrixUsers()
	if err != nil {
		portal.log.Errorln("Failed to get Matrix users to see if DeleteChat should be handled:", err)
		return
	}
	if len(matrixUsers) > 1 {
		portal.log.Infoln("Portal contains more than one Matrix user, so deleteChat will not be handled.")
		return
	} else if (len(matrixUsers) == 1 && matrixUsers[0] == user.MXID) || len(matrixUsers) < 1 {
		portal.log.Debugln("User deleted chat and there are no other Matrix users using it, deleting portal...")
		portal.Delete()
		portal.Cleanup(false)
	}
}

const failedMediaField = "fi.mau.whatsapp.failed_media"

type FailedMediaKeys struct {
	Key       []byte              `json:"key"`
	Length    int                 `json:"length"`
	Type      whatsmeow.MediaType `json:"type"`
	SHA256    []byte              `json:"sha256"`
	EncSHA256 []byte              `json:"enc_sha256"`
}

type FailedMediaMeta struct {
	Type         event.Type                 `json:"type"`
	Content      *event.MessageEventContent `json:"content"`
	ExtraContent map[string]interface{}     `json:"extra_content,omitempty"`
	Media        FailedMediaKeys            `json:"whatsapp_media"`
}

func shallowCopyMap(data map[string]interface{}) map[string]interface{} {
	newMap := make(map[string]interface{}, len(data))
	for key, value := range data {
		newMap[key] = value
	}
	return newMap
}

func (portal *Portal) makeMediaBridgeFailureMessage(info *types.MessageInfo, bridgeErr error, converted *ConvertedMessage, keys *FailedMediaKeys, userFriendlyError string) *ConvertedMessage {
	if errors.Is(bridgeErr, whatsmeow.ErrMediaDownloadFailedWith404) || errors.Is(bridgeErr, whatsmeow.ErrMediaDownloadFailedWith410) {
		portal.log.Debugfln("Failed to bridge media for %s: %v", info.ID, bridgeErr)
	} else {
		portal.log.Errorfln("Failed to bridge media for %s: %v", info.ID, bridgeErr)
	}
	if keys != nil {
		if portal.bridge.Config.Bridge.CaptionInMessage {
			converted.MergeCaption()
		}
		meta := &FailedMediaMeta{
			Type:         converted.Type,
			Content:      converted.Content,
			ExtraContent: shallowCopyMap(converted.Extra),
			Media:        *keys,
		}
		converted.Extra[failedMediaField] = meta
		portal.mediaErrorCache[info.ID] = meta
	}
	converted.Type = event.EventMessage
	body := userFriendlyError
	if body == "" {
		body = fmt.Sprintf("Failed to bridge media: %v", bridgeErr)
	}
	converted.Content = &event.MessageEventContent{
		MsgType: event.MsgNotice,
		Body:    body,
	}
	return converted
}

func (portal *Portal) encryptFileInPlace(data []byte, mimeType string) (string, *event.EncryptedFileInfo) {
	if !portal.Encrypted {
		return mimeType, nil
	}

	file := &event.EncryptedFileInfo{
		EncryptedFile: *attachment.NewEncryptedFile(),
		URL:           "",
	}
	file.EncryptInPlace(data)
	return "application/octet-stream", file
}

type MediaMessage interface {
	whatsmeow.DownloadableMessage
	GetContextInfo() *waProto.ContextInfo
	GetFileLength() uint64
	GetMimetype() string
}

type MediaMessageWithThumbnail interface {
	MediaMessage
	GetJpegThumbnail() []byte
}

type MediaMessageWithCaption interface {
	MediaMessage
	GetCaption() string
}

type MediaMessageWithDimensions interface {
	MediaMessage
	GetHeight() uint32
	GetWidth() uint32
}

type MediaMessageWithFileName interface {
	MediaMessage
	GetFileName() string
}

type MediaMessageWithDuration interface {
	MediaMessage
	GetSeconds() uint32
}

const WhatsAppStickerSize = 190

func (portal *Portal) convertMediaMessageContent(intent *appservice.IntentAPI, msg MediaMessage) *ConvertedMessage {
	content := &event.MessageEventContent{
		Info: &event.FileInfo{
			MimeType: msg.GetMimetype(),
			Size:     int(msg.GetFileLength()),
		},
	}
	extraContent := map[string]interface{}{}

	messageWithDimensions, ok := msg.(MediaMessageWithDimensions)
	if ok {
		content.Info.Width = int(messageWithDimensions.GetWidth())
		content.Info.Height = int(messageWithDimensions.GetHeight())
	}

	msgWithName, ok := msg.(MediaMessageWithFileName)
	if ok && len(msgWithName.GetFileName()) > 0 {
		content.Body = msgWithName.GetFileName()
	} else {
		mimeClass := strings.Split(msg.GetMimetype(), "/")[0]
		switch mimeClass {
		case "application":
			content.Body = "file"
		default:
			content.Body = mimeClass
		}

		content.Body += util.ExtensionFromMimetype(msg.GetMimetype())
	}

	msgWithDuration, ok := msg.(MediaMessageWithDuration)
	if ok {
		content.Info.Duration = int(msgWithDuration.GetSeconds()) * 1000
	}

	videoMessage, ok := msg.(*waProto.VideoMessage)
	var isGIF bool
	if ok && videoMessage.GetGifPlayback() {
		isGIF = true
		extraContent["info"] = map[string]interface{}{
			"fi.mau.loop":          true,
			"fi.mau.autoplay":      true,
			"fi.mau.hide_controls": true,
			"fi.mau.no_audio":      true,
		}
	}

	messageWithThumbnail, ok := msg.(MediaMessageWithThumbnail)
	if ok && messageWithThumbnail.GetJpegThumbnail() != nil && (portal.bridge.Config.Bridge.WhatsappThumbnail || isGIF) {
		thumbnailData := messageWithThumbnail.GetJpegThumbnail()
		thumbnailMime := http.DetectContentType(thumbnailData)
		thumbnailCfg, _, _ := image.DecodeConfig(bytes.NewReader(thumbnailData))
		thumbnailSize := len(thumbnailData)
		thumbnailUploadMime, thumbnailFile := portal.encryptFileInPlace(thumbnailData, thumbnailMime)
		uploadedThumbnail, err := intent.UploadBytes(thumbnailData, thumbnailUploadMime)
		if err != nil {
			portal.log.Warnfln("Failed to upload thumbnail: %v", err)
		} else if uploadedThumbnail != nil {
			if thumbnailFile != nil {
				thumbnailFile.URL = uploadedThumbnail.ContentURI.CUString()
				content.Info.ThumbnailFile = thumbnailFile
			} else {
				content.Info.ThumbnailURL = uploadedThumbnail.ContentURI.CUString()
			}
			content.Info.ThumbnailInfo = &event.FileInfo{
				Size:     thumbnailSize,
				Width:    thumbnailCfg.Width,
				Height:   thumbnailCfg.Height,
				MimeType: thumbnailMime,
			}
		}
	}

	eventType := event.EventMessage
	switch msg.(type) {
	case *waProto.ImageMessage:
		content.MsgType = event.MsgImage
	case *waProto.StickerMessage:
		eventType = event.EventSticker
		if content.Info.Width > content.Info.Height {
			content.Info.Height /= content.Info.Width / WhatsAppStickerSize
			content.Info.Width = WhatsAppStickerSize
		} else if content.Info.Width < content.Info.Height {
			content.Info.Width /= content.Info.Height / WhatsAppStickerSize
			content.Info.Height = WhatsAppStickerSize
		} else {
			content.Info.Width = WhatsAppStickerSize
			content.Info.Height = WhatsAppStickerSize
		}
	case *waProto.VideoMessage:
		content.MsgType = event.MsgVideo
	case *waProto.AudioMessage:
		content.MsgType = event.MsgAudio
	case *waProto.DocumentMessage:
		content.MsgType = event.MsgFile
	default:
		portal.log.Warnfln("Unexpected media type %T in convertMediaMessageContent", msg)
		content.MsgType = event.MsgFile
	}

	audioMessage, ok := msg.(*waProto.AudioMessage)
	if ok {
		var waveform []int
		if audioMessage.Waveform != nil {
			waveform = make([]int, len(audioMessage.Waveform))
			max := 0
			for i, part := range audioMessage.Waveform {
				waveform[i] = int(part)
				if waveform[i] > max {
					max = waveform[i]
				}
			}
			multiplier := 0
			if max > 0 {
				multiplier = 1024 / max
			}
			if multiplier > 32 {
				multiplier = 32
			}
			for i := range waveform {
				waveform[i] *= multiplier
			}
		}
		extraContent["org.matrix.msc1767.audio"] = map[string]interface{}{
			"duration": int(audioMessage.GetSeconds()) * 1000,
			"waveform": waveform,
		}
		if audioMessage.GetPtt() {
			extraContent["org.matrix.msc3245.voice"] = map[string]interface{}{}
		}
	}

	messageWithCaption, ok := msg.(MediaMessageWithCaption)
	var captionContent *event.MessageEventContent
	if ok && len(messageWithCaption.GetCaption()) > 0 {
		captionContent = &event.MessageEventContent{
			Body:    messageWithCaption.GetCaption(),
			MsgType: event.MsgNotice,
		}

		portal.bridge.Formatter.ParseWhatsApp(portal.MXID, captionContent, msg.GetContextInfo().GetMentionedJid(), false, false)
	}

	return &ConvertedMessage{
		Intent:    intent,
		Type:      eventType,
		Content:   content,
		Caption:   captionContent,
		ReplyTo:   GetReply(msg.GetContextInfo()),
		ExpiresIn: time.Duration(msg.GetContextInfo().GetExpiration()) * time.Second,
		Extra:     extraContent,
	}
}

func (portal *Portal) uploadMedia(intent *appservice.IntentAPI, data []byte, content *event.MessageEventContent) error {
	uploadMimeType, file := portal.encryptFileInPlace(data, content.Info.MimeType)

	req := mautrix.ReqUploadMedia{
		ContentBytes: data,
		ContentType:  uploadMimeType,
	}
	var mxc id.ContentURI
	if portal.bridge.Config.Homeserver.AsyncMedia {
		uploaded, err := intent.UnstableUploadAsync(req)
		if err != nil {
			return err
		}
		mxc = uploaded.ContentURI
	} else {
		uploaded, err := intent.UploadMedia(req)
		if err != nil {
			return err
		}
		mxc = uploaded.ContentURI
	}

	if file != nil {
		file.URL = mxc.CUString()
		content.File = file
	} else {
		content.URL = mxc.CUString()
	}

	content.Info.Size = len(data)
	if content.Info.Width == 0 && content.Info.Height == 0 && strings.HasPrefix(content.Info.MimeType, "image/") {
		cfg, _, _ := image.DecodeConfig(bytes.NewReader(data))
		content.Info.Width, content.Info.Height = cfg.Width, cfg.Height
	}

	// This is a hack for bad clients like Element iOS that require a thumbnail (https://github.com/vector-im/element-ios/issues/4004)
	if strings.HasPrefix(content.Info.MimeType, "image/") && content.Info.ThumbnailInfo == nil {
		infoCopy := *content.Info
		content.Info.ThumbnailInfo = &infoCopy
		if content.File != nil {
			content.Info.ThumbnailFile = file
		} else {
			content.Info.ThumbnailURL = content.URL
		}
	}
	return nil
}

func (portal *Portal) convertMediaMessage(intent *appservice.IntentAPI, source *User, info *types.MessageInfo, msg MediaMessage, typeName string, isBackfill bool) *ConvertedMessage {
	converted := portal.convertMediaMessageContent(intent, msg)
	if msg.GetFileLength() > uint64(portal.bridge.MediaConfig.UploadSize) {
		return portal.makeMediaBridgeFailureMessage(info, errors.New("file is too large"), converted, nil, fmt.Sprintf("Large %s not bridged - please use WhatsApp app to view", typeName))
	}
	data, err := source.Client.Download(msg)
	if errors.Is(err, whatsmeow.ErrMediaDownloadFailedWith404) || errors.Is(err, whatsmeow.ErrMediaDownloadFailedWith410) {
		converted.Error = database.MsgErrMediaNotFound
		converted.MediaKey = msg.GetMediaKey()

		errorText := fmt.Sprintf("Old %s.", typeName)
		if portal.bridge.Config.Bridge.HistorySync.MediaRequests.AutoRequestMedia && isBackfill {
			errorText += " Media will be automatically requested from your phone later."
		} else {
			errorText += " React with the \u267b (recycle) emoji to request this media from your phone."
		}

		return portal.makeMediaBridgeFailureMessage(info, err, converted, &FailedMediaKeys{
			Key:       msg.GetMediaKey(),
			Length:    int(msg.GetFileLength()),
			Type:      whatsmeow.GetMediaType(msg),
			SHA256:    msg.GetFileSha256(),
			EncSHA256: msg.GetFileEncSha256(),
		}, errorText)
	} else if errors.Is(err, whatsmeow.ErrNoURLPresent) {
		portal.log.Debugfln("No URL present error for media message %s, ignoring...", info.ID)
		return nil
	} else if errors.Is(err, whatsmeow.ErrFileLengthMismatch) || errors.Is(err, whatsmeow.ErrInvalidMediaSHA256) {
		portal.log.Warnfln("Mismatching media checksums in %s: %v. Ignoring because WhatsApp seems to ignore them too", info.ID, err)
	} else if err != nil {
		return portal.makeMediaBridgeFailureMessage(info, err, converted, nil, "")
	}

	err = portal.uploadMedia(intent, data, converted.Content)
	if err != nil {
		if errors.Is(err, mautrix.MTooLarge) {
			return portal.makeMediaBridgeFailureMessage(info, errors.New("homeserver rejected too large file"), converted, nil, "")
		} else if httpErr, ok := err.(mautrix.HTTPError); ok && httpErr.IsStatus(413) {
			return portal.makeMediaBridgeFailureMessage(info, errors.New("proxy rejected too large file"), converted, nil, "")
		} else {
			return portal.makeMediaBridgeFailureMessage(info, fmt.Errorf("failed to upload media: %w", err), converted, nil, "")
		}
	}
	return converted
}

func (portal *Portal) fetchMediaRetryEvent(msg *database.Message) (*FailedMediaMeta, error) {
	errorMeta, ok := portal.mediaErrorCache[msg.JID]
	if ok {
		return errorMeta, nil
	}
	evt, err := portal.MainIntent().GetEvent(portal.MXID, msg.MXID)
	if err != nil {
		return nil, fmt.Errorf("failed to fetch event %s: %w", msg.MXID, err)
	}
	if evt.Type == event.EventEncrypted {
		err = evt.Content.ParseRaw(evt.Type)
		if err != nil {
			return nil, fmt.Errorf("failed to parse encrypted content in %s: %w", msg.MXID, err)
		}
		evt, err = portal.bridge.Crypto.Decrypt(evt)
		if err != nil {
			return nil, fmt.Errorf("failed to decrypt event %s: %w", msg.MXID, err)
		}
	}
	errorMetaResult := gjson.GetBytes(evt.Content.VeryRaw, strings.ReplaceAll(failedMediaField, ".", "\\."))
	if !errorMetaResult.Exists() || !errorMetaResult.IsObject() {
		return nil, fmt.Errorf("didn't find failed media metadata in %s", msg.MXID)
	}
	var errorMetaBytes []byte
	if errorMetaResult.Index > 0 {
		errorMetaBytes = evt.Content.VeryRaw[errorMetaResult.Index : errorMetaResult.Index+len(errorMetaResult.Raw)]
	} else {
		errorMetaBytes = []byte(errorMetaResult.Raw)
	}
	err = json.Unmarshal(errorMetaBytes, &errorMeta)
	if err != nil {
		return nil, fmt.Errorf("failed to unmarshal failed media metadata in %s: %w", msg.MXID, err)
	}
	return errorMeta, nil
}

func (portal *Portal) sendMediaRetryFailureEdit(intent *appservice.IntentAPI, msg *database.Message, err error) {
	content := event.MessageEventContent{
		MsgType: event.MsgNotice,
		Body:    fmt.Sprintf("Failed to bridge media after re-requesting it from your phone: %v", err),
	}
	contentCopy := content
	content.NewContent = &contentCopy
	content.RelatesTo = &event.RelatesTo{
		EventID: msg.MXID,
		Type:    event.RelReplace,
	}
	resp, sendErr := portal.sendMessage(intent, event.EventMessage, &content, nil, time.Now().UnixMilli())
	if sendErr != nil {
		portal.log.Warnfln("Failed to edit %s after retry failure for %s: %v", msg.MXID, msg.JID, sendErr)
	} else {
		portal.log.Debugfln("Successfully edited %s -> %s after retry failure for %s", msg.MXID, resp.EventID, msg.JID)
	}

}

func (portal *Portal) handleMediaRetry(retry *events.MediaRetry, source *User) {
	msg := portal.bridge.DB.Message.GetByJID(portal.Key, retry.MessageID)
	if msg == nil {
		portal.log.Warnfln("Dropping media retry notification for unknown message %s", retry.MessageID)
		return
	} else if msg.Error != database.MsgErrMediaNotFound {
		portal.log.Warnfln("Dropping media retry notification for non-errored message %s / %s", retry.MessageID, msg.MXID)
		return
	}

	meta, err := portal.fetchMediaRetryEvent(msg)
	if err != nil {
		portal.log.Warnfln("Can't handle media retry notification for %s: %v", retry.MessageID, err)
		return
	}

	var puppet *Puppet
	if retry.FromMe {
		puppet = portal.bridge.GetPuppetByJID(source.JID)
	} else if retry.ChatID.Server == types.DefaultUserServer {
		puppet = portal.bridge.GetPuppetByJID(retry.ChatID)
	} else {
		puppet = portal.bridge.GetPuppetByJID(retry.SenderID)
	}
	intent := puppet.IntentFor(portal)

	retryData, err := whatsmeow.DecryptMediaRetryNotification(retry, meta.Media.Key)
	if err != nil {
		portal.log.Warnfln("Failed to handle media retry notification for %s: %v", retry.MessageID, err)
		portal.sendMediaRetryFailureEdit(intent, msg, err)
		return
	} else if retryData.GetResult() != waProto.MediaRetryNotification_SUCCESS {
		errorName := waProto.MediaRetryNotification_ResultType_name[int32(retryData.GetResult())]
		if retryData.GetDirectPath() == "" {
			portal.log.Warnfln("Got error response in media retry notification for %s: %s", retry.MessageID, errorName)
			portal.log.Debugfln("Error response contents: %+v", retryData)
			if retryData.GetResult() == waProto.MediaRetryNotification_NOT_FOUND {
				portal.sendMediaRetryFailureEdit(intent, msg, whatsmeow.ErrMediaNotAvailableOnPhone)
			} else {
				portal.sendMediaRetryFailureEdit(intent, msg, fmt.Errorf("phone sent error response: %s", errorName))
			}
			return
		} else {
			portal.log.Debugfln("Got error response %s in media retry notification for %s, but response also contains a new download URL - trying to download", retry.MessageID, errorName)
		}
	}

	data, err := source.Client.DownloadMediaWithPath(retryData.GetDirectPath(), meta.Media.EncSHA256, meta.Media.SHA256, meta.Media.Key, meta.Media.Length, meta.Media.Type, "")
	if err != nil {
		portal.log.Warnfln("Failed to download media in %s after retry notification: %v", retry.MessageID, err)
		portal.sendMediaRetryFailureEdit(intent, msg, err)
		return
	}
	err = portal.uploadMedia(intent, data, meta.Content)
	if err != nil {
		portal.log.Warnfln("Failed to re-upload media for %s after retry notification: %v", retry.MessageID, err)
		portal.sendMediaRetryFailureEdit(intent, msg, fmt.Errorf("re-uploading media failed: %v", err))
		return
	}
	replaceContent := &event.MessageEventContent{
		MsgType:    meta.Content.MsgType,
		Body:       "* " + meta.Content.Body,
		NewContent: meta.Content,
		RelatesTo: &event.RelatesTo{
			EventID: msg.MXID,
			Type:    event.RelReplace,
		},
	}
	// Move the extra content into m.new_content too
	meta.ExtraContent = map[string]interface{}{
		"m.new_content": shallowCopyMap(meta.ExtraContent),
	}
	resp, err := portal.sendMessage(intent, meta.Type, replaceContent, meta.ExtraContent, time.Now().UnixMilli())
	if err != nil {
		portal.log.Warnfln("Failed to edit %s after retry notification for %s: %v", msg.MXID, retry.MessageID, err)
		return
	}
	portal.log.Debugfln("Successfully edited %s -> %s after retry notification for %s", msg.MXID, resp.EventID, retry.MessageID)
	msg.UpdateMXID(nil, resp.EventID, database.MsgNormal, database.MsgNoError)
}

func (portal *Portal) requestMediaRetry(user *User, eventID id.EventID, mediaKey []byte) (bool, error) {
	msg := portal.bridge.DB.Message.GetByMXID(eventID)
	if msg == nil {
		err := errors.New(fmt.Sprintf("%s requested a media retry for unknown event %s", user.MXID, eventID))
		portal.log.Debugfln(err.Error())
		return false, err
	} else if msg.Error != database.MsgErrMediaNotFound {
		err := errors.New(fmt.Sprintf("%s requested a media retry for non-errored event %s", user.MXID, eventID))
		portal.log.Debugfln(err.Error())
		return false, err
	}

	// If the media key is not provided, grab it from the event in Matrix
	if mediaKey == nil {
		evt, err := portal.fetchMediaRetryEvent(msg)
		if err != nil {
			portal.log.Warnfln("Can't send media retry request for %s: %v", msg.JID, err)
			return true, nil
		}
		mediaKey = evt.Media.Key
	}

	err := user.Client.SendMediaRetryReceipt(&types.MessageInfo{
		ID: msg.JID,
		MessageSource: types.MessageSource{
			IsFromMe: msg.Sender.User == user.JID.User,
			IsGroup:  !portal.IsPrivateChat(),
			Sender:   msg.Sender,
			Chat:     portal.Key.JID,
		},
	}, mediaKey)
	if err != nil {
		portal.log.Warnfln("Failed to send media retry request for %s: %v", msg.JID, err)
	} else {
		portal.log.Debugfln("Sent media retry request for %s", msg.JID)
	}
	return true, err
}

const thumbnailMaxSize = 72
const thumbnailMinSize = 24

func createThumbnailAndGetSize(source []byte, pngThumbnail bool) ([]byte, int, int, error) {
	src, _, err := image.Decode(bytes.NewReader(source))
	if err != nil {
		return nil, 0, 0, fmt.Errorf("failed to decode thumbnail: %w", err)
	}
	imageBounds := src.Bounds()
	width, height := imageBounds.Max.X, imageBounds.Max.Y
	var img image.Image
	if width <= thumbnailMaxSize && height <= thumbnailMaxSize {
		// No need to resize
		img = src
	} else {
		if width == height {
			width = thumbnailMaxSize
			height = thumbnailMaxSize
		} else if width < height {
			width /= height / thumbnailMaxSize
			height = thumbnailMaxSize
		} else {
			height /= width / thumbnailMaxSize
			width = thumbnailMaxSize
		}
		if width < thumbnailMinSize {
			width = thumbnailMinSize
		}
		if height < thumbnailMinSize {
			height = thumbnailMinSize
		}
		dst := image.NewRGBA(image.Rect(0, 0, width, height))
		draw.NearestNeighbor.Scale(dst, dst.Rect, src, src.Bounds(), draw.Over, nil)
		img = dst
	}

	var buf bytes.Buffer
	if pngThumbnail {
		err = png.Encode(&buf, img)
	} else {
		err = jpeg.Encode(&buf, img, &jpeg.Options{Quality: jpeg.DefaultQuality})
	}
	if err != nil {
		return nil, width, height, fmt.Errorf("failed to re-encode thumbnail: %w", err)
	}
	return buf.Bytes(), width, height, nil
}

func createThumbnail(source []byte, png bool) ([]byte, error) {
	data, _, _, err := createThumbnailAndGetSize(source, png)
	return data, err
}

func (portal *Portal) downloadThumbnail(ctx context.Context, original []byte, thumbnailURL id.ContentURIString, eventID id.EventID, png bool) ([]byte, error) {
	if len(thumbnailURL) == 0 {
		// just fall back to making thumbnail of original
	} else if mxc, err := thumbnailURL.Parse(); err != nil {
		portal.log.Warnfln("Malformed thumbnail URL in %s: %v (falling back to generating thumbnail from source)", eventID, err)
	} else if thumbnail, err := portal.MainIntent().DownloadBytesContext(ctx, mxc); err != nil {
		portal.log.Warnfln("Failed to download thumbnail in %s: %v (falling back to generating thumbnail from source)", eventID, err)
	} else {
		return createThumbnail(thumbnail, png)
	}
	return createThumbnail(original, png)
}

func (portal *Portal) convertWebPtoPNG(webpImage []byte) ([]byte, error) {
	webpDecoded, err := webp.Decode(bytes.NewReader(webpImage))
	if err != nil {
		return nil, fmt.Errorf("failed to decode webp image: %w", err)
	}

	var pngBuffer bytes.Buffer
	if err = png.Encode(&pngBuffer, webpDecoded); err != nil {
		return nil, fmt.Errorf("failed to encode png image: %w", err)
	}

	return pngBuffer.Bytes(), nil
}

type PaddedImage struct {
	image.Image
	Size    int
	OffsetX int
	OffsetY int
}

func (img *PaddedImage) Bounds() image.Rectangle {
	return image.Rect(0, 0, img.Size, img.Size)
}

func (img *PaddedImage) At(x, y int) color.Color {
	return img.Image.At(x+img.OffsetX, y+img.OffsetY)
}

func (portal *Portal) convertToWebP(img []byte) ([]byte, error) {
	decodedImg, _, err := image.Decode(bytes.NewReader(img))
	if err != nil {
		return img, fmt.Errorf("failed to decode image: %w", err)
	}

	bounds := decodedImg.Bounds()
	width, height := bounds.Dx(), bounds.Dy()
	if width != height {
		paddedImg := &PaddedImage{
			Image:   decodedImg,
			OffsetX: bounds.Min.Y,
			OffsetY: bounds.Min.X,
		}
		if width > height {
			paddedImg.Size = width
			paddedImg.OffsetY -= (paddedImg.Size - height) / 2
		} else {
			paddedImg.Size = height
			paddedImg.OffsetX -= (paddedImg.Size - width) / 2
		}
		decodedImg = paddedImg
	}

	var webpBuffer bytes.Buffer
	if err = webp.Encode(&webpBuffer, decodedImg, nil); err != nil {
		return img, fmt.Errorf("failed to encode webp image: %w", err)
	}

	return webpBuffer.Bytes(), nil
}

func (portal *Portal) preprocessMatrixMedia(ctx context.Context, sender *User, relaybotFormatted bool, content *event.MessageEventContent, eventID id.EventID, mediaType whatsmeow.MediaType) (*MediaUpload, error) {
	fileName := content.Body
	var caption string
	var mentionedJIDs []string
	var hasHTMLCaption bool
	isSticker := string(content.MsgType) == event.EventSticker.Type
	if content.FileName != "" && content.Body != content.FileName {
		fileName = content.FileName
		caption = content.Body
		hasHTMLCaption = content.Format == event.FormatHTML
	}
	if relaybotFormatted || hasHTMLCaption {
		caption, mentionedJIDs = portal.bridge.Formatter.ParseMatrix(content.FormattedBody)
	}

	var file *event.EncryptedFileInfo
	rawMXC := content.URL
	if content.File != nil {
		file = content.File
		rawMXC = file.URL
	}
	mxc, err := rawMXC.Parse()
	if err != nil {
		return nil, err
	}
	data, err := portal.MainIntent().DownloadBytesContext(ctx, mxc)
	if err != nil {
		return nil, util.NewDualError(errMediaDownloadFailed, err)
	}
	if file != nil {
		err = file.DecryptInPlace(data)
		if err != nil {
			return nil, util.NewDualError(errMediaDecryptFailed, err)
		}
	}
	mimeType := content.GetInfo().MimeType
	var convertErr error
	// Allowed mime types from https://developers.facebook.com/docs/whatsapp/on-premises/reference/media
	switch {
	case isSticker:
		if mimeType != "image/webp" || content.Info.Width != content.Info.Height {
			data, convertErr = portal.convertToWebP(data)
			content.Info.MimeType = "image/webp"
		}
	case mediaType == whatsmeow.MediaVideo:
		switch mimeType {
		case "video/mp4", "video/3gpp":
			// Allowed
		case "image/gif":
			data, convertErr = ffmpeg.ConvertBytes(ctx, data, ".mp4", []string{"-f", "gif"}, []string{
				"-pix_fmt", "yuv420p", "-c:v", "libx264", "-movflags", "+faststart",
				"-filter:v", "crop='floor(in_w/2)*2:floor(in_h/2)*2'",
			}, mimeType)
			content.Info.MimeType = "video/mp4"
		case "video/webm":
			data, convertErr = ffmpeg.ConvertBytes(ctx, data, ".mp4", []string{"-f", "webm"}, []string{
				"-pix_fmt", "yuv420p", "-c:v", "libx264",
			}, mimeType)
			content.Info.MimeType = "video/mp4"
		default:
			return nil, fmt.Errorf("%w %q in video message", errMediaUnsupportedType, mimeType)
		}
	case mediaType == whatsmeow.MediaImage:
		switch mimeType {
		case "image/jpeg", "image/png":
			// Allowed
		case "image/webp":
			data, convertErr = portal.convertWebPtoPNG(data)
			content.Info.MimeType = "image/png"
		default:
			return nil, fmt.Errorf("%w %q in image message", errMediaUnsupportedType, mimeType)
		}
	case mediaType == whatsmeow.MediaAudio:
		switch mimeType {
		case "audio/aac", "audio/mp4", "audio/amr", "audio/mpeg", "audio/ogg; codecs=opus":
			// Allowed
		case "audio/ogg":
			// Hopefully it's opus already
			content.Info.MimeType = "audio/ogg; codecs=opus"
		default:
			return nil, fmt.Errorf("%w %q in audio message", errMediaUnsupportedType, mimeType)
		}
	case mediaType == whatsmeow.MediaDocument:
		// Everything is allowed
	}
	if convertErr != nil {
		if content.Info.MimeType != mimeType || data == nil {
			return nil, util.NewDualError(fmt.Errorf("%w (%s to %s)", errMediaConvertFailed, mimeType, content.Info.MimeType), convertErr)
		} else {
			// If the mime type didn't change and the errored conversion function returned the original data, just log a warning and continue
			portal.log.Warnfln("Failed to re-encode %s media: %v, continuing with original file", mimeType, convertErr)
		}
	}
	uploadResp, err := sender.Client.Upload(ctx, data, mediaType)
	if err != nil {
		return nil, util.NewDualError(errMediaWhatsAppUploadFailed, err)
	}

	// Audio doesn't have thumbnails
	var thumbnail []byte
	if mediaType != whatsmeow.MediaAudio {
		thumbnail, err = portal.downloadThumbnail(ctx, data, content.GetInfo().ThumbnailURL, eventID, isSticker)
		// Ignore format errors for non-image files, we don't care about those thumbnails
		if err != nil && (!errors.Is(err, image.ErrFormat) || mediaType == whatsmeow.MediaImage) {
			portal.log.Warnfln("Failed to generate thumbnail for %s: %v", eventID, err)
		}
	}

	return &MediaUpload{
		UploadResponse: uploadResp,
		FileName:       fileName,
		Caption:        caption,
		MentionedJIDs:  mentionedJIDs,
		Thumbnail:      thumbnail,
		FileLength:     len(data),
	}, nil
}

type MediaUpload struct {
	whatsmeow.UploadResponse
	Caption       string
	FileName      string
	MentionedJIDs []string
	Thumbnail     []byte
	FileLength    int
}

func (portal *Portal) addRelaybotFormat(sender *User, content *event.MessageEventContent) bool {
	member := portal.MainIntent().Member(portal.MXID, sender.MXID)
	if member == nil {
		member = &event.MemberEventContent{}
	}
	content.EnsureHasHTML()
	data, err := portal.bridge.Config.Bridge.Relay.FormatMessage(content, sender.MXID, *member)
	if err != nil {
		portal.log.Errorln("Failed to apply relaybot format:", err)
	}
	content.FormattedBody = data
	return true
}

func addCodecToMime(mimeType, codec string) string {
	mediaType, params, err := mime.ParseMediaType(mimeType)
	if err != nil {
		return mimeType
	}
	if _, ok := params["codecs"]; !ok {
		params["codecs"] = codec
	}
	return mime.FormatMediaType(mediaType, params)
}

func parseGeoURI(uri string) (lat, long float64, err error) {
	if !strings.HasPrefix(uri, "geo:") {
		err = fmt.Errorf("uri doesn't have geo: prefix")
		return
	}
	// Remove geo: prefix and anything after ;
	coordinates := strings.Split(strings.TrimPrefix(uri, "geo:"), ";")[0]

	if splitCoordinates := strings.Split(coordinates, ","); len(splitCoordinates) != 2 {
		err = fmt.Errorf("didn't find exactly two numbers separated by a comma")
	} else if lat, err = strconv.ParseFloat(splitCoordinates[0], 64); err != nil {
		err = fmt.Errorf("latitude is not a number: %w", err)
	} else if long, err = strconv.ParseFloat(splitCoordinates[1], 64); err != nil {
		err = fmt.Errorf("longitude is not a number: %w", err)
	}
	return
}

func getUnstableWaveform(content map[string]interface{}) []byte {
	audioInfo, ok := content["org.matrix.msc1767.audio"].(map[string]interface{})
	if !ok {
		return nil
	}
	waveform, ok := audioInfo["waveform"].([]interface{})
	if !ok {
		return nil
	}
	output := make([]byte, len(waveform))
	var val float64
	for i, part := range waveform {
		val, ok = part.(float64)
		if ok {
			output[i] = byte(val / 4)
		}
	}
	return output
}

var (
	TypeMSC3381PollStart      = event.Type{Class: event.MessageEventType, Type: "org.matrix.msc3381.poll.start"}
	TypeMSC3381PollResponse   = event.Type{Class: event.MessageEventType, Type: "org.matrix.msc3381.poll.response"}
	TypeMSC3381V2PollResponse = event.Type{Class: event.MessageEventType, Type: "org.matrix.msc3381.v2.poll.response"}
)

type PollResponseContent struct {
	RelatesTo  event.RelatesTo `json:"m.relates_to"`
	V1Response struct {
		Answers []string `json:"answers"`
	} `json:"org.matrix.msc3381.poll.response"`
	V2Selections []string `json:"org.matrix.msc3381.v2.selections"`
}

func (content *PollResponseContent) GetRelatesTo() *event.RelatesTo {
	return &content.RelatesTo
}

func (content *PollResponseContent) OptionalGetRelatesTo() *event.RelatesTo {
	if content.RelatesTo.Type == "" {
		return nil
	}
	return &content.RelatesTo
}

func (content *PollResponseContent) SetRelatesTo(rel *event.RelatesTo) {
	content.RelatesTo = *rel
}

type MSC1767Message struct {
	Text    string `json:"org.matrix.msc1767.text,omitempty"`
	HTML    string `json:"org.matrix.msc1767.html,omitempty"`
	Message []struct {
		MimeType string `json:"mimetype"`
		Body     string `json:"body"`
	} `json:"org.matrix.msc1767.message,omitempty"`
}

func (portal *Portal) msc1767ToWhatsApp(msg MSC1767Message, mentions bool) (string, []string) {
	for _, part := range msg.Message {
		if part.MimeType == "text/html" && msg.HTML == "" {
			msg.HTML = part.Body
		} else if part.MimeType == "text/plain" && msg.Text == "" {
			msg.Text = part.Body
		}
	}
	if msg.HTML != "" {
		if mentions {
			return portal.bridge.Formatter.ParseMatrix(msg.HTML)
		} else {
			return portal.bridge.Formatter.ParseMatrixWithoutMentions(msg.HTML), nil
		}
	}
	return msg.Text, nil
}

type PollStartContent struct {
	RelatesTo *event.RelatesTo `json:"m.relates_to"`
	PollStart struct {
		Kind          string         `json:"kind"`
		MaxSelections int            `json:"max_selections"`
		Question      MSC1767Message `json:"question"`
		Answers       []struct {
			ID string `json:"id"`
			MSC1767Message
		} `json:"answers"`
	} `json:"org.matrix.msc3381.poll.start"`
}

func (content *PollStartContent) GetRelatesTo() *event.RelatesTo {
	if content.RelatesTo == nil {
		content.RelatesTo = &event.RelatesTo{}
	}
	return content.RelatesTo
}

func (content *PollStartContent) OptionalGetRelatesTo() *event.RelatesTo {
	return content.RelatesTo
}

func (content *PollStartContent) SetRelatesTo(rel *event.RelatesTo) {
	content.RelatesTo = rel
}

func init() {
	event.TypeMap[TypeMSC3381PollResponse] = reflect.TypeOf(PollResponseContent{})
	event.TypeMap[TypeMSC3381V2PollResponse] = reflect.TypeOf(PollResponseContent{})
	event.TypeMap[TypeMSC3381PollStart] = reflect.TypeOf(PollStartContent{})
}

func (portal *Portal) convertMatrixPollVote(_ context.Context, sender *User, evt *event.Event) (*waProto.Message, *User, *extraConvertMeta, error) {
	content, ok := evt.Content.Parsed.(*PollResponseContent)
	if !ok {
		return nil, sender, nil, fmt.Errorf("%w %T", errUnexpectedParsedContentType, evt.Content.Parsed)
	}
	var answers []string
	if content.V1Response.Answers != nil {
		answers = content.V1Response.Answers
	} else if content.V2Selections != nil {
		answers = content.V2Selections
	}
	pollMsg := portal.bridge.DB.Message.GetByMXID(content.RelatesTo.EventID)
	if pollMsg == nil {
		return nil, sender, nil, errTargetNotFound
	}
	pollMsgInfo := &types.MessageInfo{
		MessageSource: types.MessageSource{
			Chat:     portal.Key.JID,
			Sender:   pollMsg.Sender,
			IsFromMe: pollMsg.Sender.User == sender.JID.User,
			IsGroup:  portal.IsGroupChat(),
		},
		ID:   pollMsg.JID,
		Type: "poll",
	}
	optionHashes := make([][]byte, 0, len(answers))
	if pollMsg.Type == database.MsgMatrixPoll {
		mappedAnswers := pollMsg.GetPollOptionHashes(answers)
		for _, selection := range answers {
			hash, ok := mappedAnswers[selection]
			if ok {
				optionHashes = append(optionHashes, hash[:])
			} else {
				portal.log.Warnfln("Didn't find hash for option %s in %s's vote to %s", selection, evt.Sender, pollMsg.MXID)
			}
		}
	} else {
		for _, selection := range answers {
			hash, _ := hex.DecodeString(selection)
			if hash != nil && len(hash) == 32 {
				optionHashes = append(optionHashes, hash)
			}
		}
	}
	pollUpdate, err := sender.Client.EncryptPollVote(pollMsgInfo, &waProto.PollVoteMessage{
		SelectedOptions: optionHashes,
	})
	return &waProto.Message{PollUpdateMessage: pollUpdate}, sender, nil, err
}

func (portal *Portal) convertMatrixPollStart(_ context.Context, sender *User, evt *event.Event) (*waProto.Message, *User, *extraConvertMeta, error) {
	content, ok := evt.Content.Parsed.(*PollStartContent)
	if !ok {
		return nil, sender, nil, fmt.Errorf("%w %T", errUnexpectedParsedContentType, evt.Content.Parsed)
	}
	maxAnswers := content.PollStart.MaxSelections
	if maxAnswers >= len(content.PollStart.Answers) || maxAnswers < 0 {
		maxAnswers = 0
	}
	fmt.Printf("%+v\n", content.PollStart)
	ctxInfo := portal.generateContextInfo(content.RelatesTo)
	var question string
	question, ctxInfo.MentionedJid = portal.msc1767ToWhatsApp(content.PollStart.Question, true)
	if len(question) == 0 {
		return nil, sender, nil, errPollMissingQuestion
	}
	options := make([]*waProto.PollCreationMessage_Option, len(content.PollStart.Answers))
	optionMap := make(map[[32]byte]string, len(options))
	for i, opt := range content.PollStart.Answers {
		body, _ := portal.msc1767ToWhatsApp(opt.MSC1767Message, false)
		hash := sha256.Sum256([]byte(body))
		if _, alreadyExists := optionMap[hash]; alreadyExists {
			portal.log.Warnfln("Poll %s by %s has option %q more than once, rejecting", evt.ID, evt.Sender, body)
			return nil, sender, nil, errPollDuplicateOption
		}
		optionMap[hash] = opt.ID
		options[i] = &waProto.PollCreationMessage_Option{
			OptionName: proto.String(body),
		}
	}
	secret := make([]byte, 32)
	_, err := rand.Read(secret)
	return &waProto.Message{
		PollCreationMessage: &waProto.PollCreationMessage{
			Name:                   proto.String(question),
			Options:                options,
			SelectableOptionsCount: proto.Uint32(uint32(maxAnswers)),
			ContextInfo:            ctxInfo,
		},
		MessageContextInfo: &waProto.MessageContextInfo{
			MessageSecret: secret,
		},
	}, sender, &extraConvertMeta{PollOptions: optionMap}, err
}

func (portal *Portal) generateContextInfo(relatesTo *event.RelatesTo) *waProto.ContextInfo {
	var ctxInfo waProto.ContextInfo
	replyToID := relatesTo.GetReplyTo()
	if len(replyToID) > 0 {
		replyToMsg := portal.bridge.DB.Message.GetByMXID(replyToID)
		if replyToMsg != nil && !replyToMsg.IsFakeJID() && (replyToMsg.Type == database.MsgNormal || replyToMsg.Type == database.MsgMatrixPoll) {
			ctxInfo.StanzaId = &replyToMsg.JID
			ctxInfo.Participant = proto.String(replyToMsg.Sender.ToNonAD().String())
			// Using blank content here seems to work fine on all official WhatsApp apps.
			//
			// We could probably invent a slightly more accurate version of the quoted message
			// by fetching the Matrix event and converting it to the WhatsApp format, but that's
			// a lot of work and this works fine.
			ctxInfo.QuotedMessage = &waProto.Message{Conversation: proto.String("")}
		}
	}
	if portal.ExpirationTime != 0 {
		ctxInfo.Expiration = proto.Uint32(portal.ExpirationTime)
	}
	return &ctxInfo
}

type extraConvertMeta struct {
	PollOptions map[[32]byte]string
<<<<<<< HEAD
=======
	EditRootMsg *database.Message
>>>>>>> 81028cf2
}

func (portal *Portal) convertMatrixMessage(ctx context.Context, sender *User, evt *event.Event) (*waProto.Message, *User, *extraConvertMeta, error) {
	if evt.Type == TypeMSC3381PollResponse || evt.Type == TypeMSC3381V2PollResponse {
		return portal.convertMatrixPollVote(ctx, sender, evt)
	} else if evt.Type == TypeMSC3381PollStart {
		return portal.convertMatrixPollStart(ctx, sender, evt)
	}
	content, ok := evt.Content.Parsed.(*event.MessageEventContent)
	if !ok {
		return nil, sender, nil, fmt.Errorf("%w %T", errUnexpectedParsedContentType, evt.Content.Parsed)
	}
<<<<<<< HEAD
=======
	extraMeta := &extraConvertMeta{}
>>>>>>> 81028cf2
	var editRootMsg *database.Message
	if editEventID := content.RelatesTo.GetReplaceID(); editEventID != "" && portal.bridge.Config.Bridge.SendWhatsAppEdits {
		editRootMsg = portal.bridge.DB.Message.GetByMXID(editEventID)
		if editRootMsg == nil || editRootMsg.Type != database.MsgNormal || editRootMsg.IsFakeJID() || editRootMsg.Sender.User != sender.JID.User {
<<<<<<< HEAD
			return nil, sender, nil, fmt.Errorf("edit rejected") // TODO more specific error message
		}
=======
			return nil, sender, extraMeta, fmt.Errorf("edit rejected") // TODO more specific error message
		}
		extraMeta.EditRootMsg = editRootMsg
>>>>>>> 81028cf2
		if content.NewContent != nil {
			content = content.NewContent
		}
	}

	msg := &waProto.Message{}
	ctxInfo := portal.generateContextInfo(content.RelatesTo)
	relaybotFormatted := false
	if !sender.IsLoggedIn() || (portal.IsPrivateChat() && sender.JID.User != portal.Key.Receiver.User) {
		if !portal.HasRelaybot() {
<<<<<<< HEAD
			return nil, sender, nil, errUserNotLoggedIn
=======
			return nil, sender, extraMeta, errUserNotLoggedIn
>>>>>>> 81028cf2
		}
		relaybotFormatted = portal.addRelaybotFormat(sender, content)
		sender = portal.GetRelayUser()
	}
	if evt.Type == event.EventSticker {
		if relaybotFormatted {
			// Stickers can't have captions, so force relaybot stickers to be images
			content.MsgType = event.MsgImage
		} else {
			content.MsgType = event.MessageType(event.EventSticker.Type)
		}
	}
	if content.MsgType == event.MsgImage && content.GetInfo().MimeType == "image/gif" {
		content.MsgType = event.MsgVideo
	}

	switch content.MsgType {
	case event.MsgText, event.MsgEmote, event.MsgNotice:
		text := content.Body
		if content.MsgType == event.MsgNotice && !portal.bridge.Config.Bridge.BridgeNotices {
<<<<<<< HEAD
			return nil, sender, nil, errMNoticeDisabled
=======
			return nil, sender, extraMeta, errMNoticeDisabled
>>>>>>> 81028cf2
		}
		if content.Format == event.FormatHTML {
			text, ctxInfo.MentionedJid = portal.bridge.Formatter.ParseMatrix(content.FormattedBody)
		}
		if content.MsgType == event.MsgEmote && !relaybotFormatted {
			text = "/me " + text
		}
		msg.ExtendedTextMessage = &waProto.ExtendedTextMessage{
			Text:        &text,
			ContextInfo: ctxInfo,
		}
		hasPreview := portal.convertURLPreviewToWhatsApp(ctx, sender, evt, msg.ExtendedTextMessage)
		if ctx.Err() != nil {
<<<<<<< HEAD
			return nil, nil, nil, ctx.Err()
=======
			return nil, sender, extraMeta, ctx.Err()
>>>>>>> 81028cf2
		}
		if ctxInfo.StanzaId == nil && ctxInfo.MentionedJid == nil && ctxInfo.Expiration == nil && !hasPreview {
			// No need for extended message
			msg.ExtendedTextMessage = nil
			msg.Conversation = &text
		}
	case event.MsgImage:
		media, err := portal.preprocessMatrixMedia(ctx, sender, relaybotFormatted, content, evt.ID, whatsmeow.MediaImage)
		if media == nil {
<<<<<<< HEAD
			return nil, sender, nil, err
=======
			return nil, sender, extraMeta, err
>>>>>>> 81028cf2
		}
		ctxInfo.MentionedJid = media.MentionedJIDs
		msg.ImageMessage = &waProto.ImageMessage{
			ContextInfo:   ctxInfo,
			Caption:       &media.Caption,
			JpegThumbnail: media.Thumbnail,
			Url:           &media.URL,
			DirectPath:    &media.DirectPath,
			MediaKey:      media.MediaKey,
			Mimetype:      &content.GetInfo().MimeType,
			FileEncSha256: media.FileEncSHA256,
			FileSha256:    media.FileSHA256,
			FileLength:    proto.Uint64(uint64(media.FileLength)),
		}
	case event.MessageType(event.EventSticker.Type):
		media, err := portal.preprocessMatrixMedia(ctx, sender, relaybotFormatted, content, evt.ID, whatsmeow.MediaImage)
		if media == nil {
<<<<<<< HEAD
			return nil, sender, nil, err
=======
			return nil, sender, extraMeta, err
>>>>>>> 81028cf2
		}
		ctxInfo.MentionedJid = media.MentionedJIDs
		msg.StickerMessage = &waProto.StickerMessage{
			ContextInfo:   ctxInfo,
			PngThumbnail:  media.Thumbnail,
			Url:           &media.URL,
			DirectPath:    &media.DirectPath,
			MediaKey:      media.MediaKey,
			Mimetype:      &content.GetInfo().MimeType,
			FileEncSha256: media.FileEncSHA256,
			FileSha256:    media.FileSHA256,
			FileLength:    proto.Uint64(uint64(media.FileLength)),
		}
	case event.MsgVideo:
		gifPlayback := content.GetInfo().MimeType == "image/gif"
		media, err := portal.preprocessMatrixMedia(ctx, sender, relaybotFormatted, content, evt.ID, whatsmeow.MediaVideo)
		if media == nil {
<<<<<<< HEAD
			return nil, sender, nil, err
=======
			return nil, sender, extraMeta, err
>>>>>>> 81028cf2
		}
		duration := uint32(content.GetInfo().Duration / 1000)
		ctxInfo.MentionedJid = media.MentionedJIDs
		msg.VideoMessage = &waProto.VideoMessage{
			ContextInfo:   ctxInfo,
			Caption:       &media.Caption,
			JpegThumbnail: media.Thumbnail,
			Url:           &media.URL,
			DirectPath:    &media.DirectPath,
			MediaKey:      media.MediaKey,
			Mimetype:      &content.GetInfo().MimeType,
			GifPlayback:   &gifPlayback,
			Seconds:       &duration,
			FileEncSha256: media.FileEncSHA256,
			FileSha256:    media.FileSHA256,
			FileLength:    proto.Uint64(uint64(media.FileLength)),
		}
	case event.MsgAudio:
		media, err := portal.preprocessMatrixMedia(ctx, sender, relaybotFormatted, content, evt.ID, whatsmeow.MediaAudio)
		if media == nil {
<<<<<<< HEAD
			return nil, sender, nil, err
=======
			return nil, sender, extraMeta, err
>>>>>>> 81028cf2
		}
		duration := uint32(content.GetInfo().Duration / 1000)
		msg.AudioMessage = &waProto.AudioMessage{
			ContextInfo:   ctxInfo,
			Url:           &media.URL,
			DirectPath:    &media.DirectPath,
			MediaKey:      media.MediaKey,
			Mimetype:      &content.GetInfo().MimeType,
			Seconds:       &duration,
			FileEncSha256: media.FileEncSHA256,
			FileSha256:    media.FileSHA256,
			FileLength:    proto.Uint64(uint64(media.FileLength)),
		}
		_, isMSC3245Voice := evt.Content.Raw["org.matrix.msc3245.voice"]
		if isMSC3245Voice {
			msg.AudioMessage.Waveform = getUnstableWaveform(evt.Content.Raw)
			msg.AudioMessage.Ptt = proto.Bool(true)
			// hacky hack to add the codecs param that whatsapp seems to require
			msg.AudioMessage.Mimetype = proto.String(addCodecToMime(content.GetInfo().MimeType, "opus"))
		}
	case event.MsgFile:
		media, err := portal.preprocessMatrixMedia(ctx, sender, relaybotFormatted, content, evt.ID, whatsmeow.MediaDocument)
		if media == nil {
<<<<<<< HEAD
			return nil, sender, nil, err
=======
			return nil, sender, extraMeta, err
>>>>>>> 81028cf2
		}
		msg.DocumentMessage = &waProto.DocumentMessage{
			ContextInfo:   ctxInfo,
			Caption:       &media.Caption,
			JpegThumbnail: media.Thumbnail,
			Url:           &media.URL,
			DirectPath:    &media.DirectPath,
			Title:         &media.FileName,
			FileName:      &media.FileName,
			MediaKey:      media.MediaKey,
			Mimetype:      &content.GetInfo().MimeType,
			FileEncSha256: media.FileEncSHA256,
			FileSha256:    media.FileSHA256,
			FileLength:    proto.Uint64(uint64(media.FileLength)),
		}
		if media.Caption != "" {
			msg.DocumentWithCaptionMessage = &waProto.FutureProofMessage{
				Message: &waProto.Message{
					DocumentMessage: msg.DocumentMessage,
				},
			}
			msg.DocumentMessage = nil
		}
	case event.MsgLocation:
		lat, long, err := parseGeoURI(content.GeoURI)
		if err != nil {
<<<<<<< HEAD
			return nil, sender, nil, fmt.Errorf("%w: %v", errInvalidGeoURI, err)
=======
			return nil, sender, extraMeta, fmt.Errorf("%w: %v", errInvalidGeoURI, err)
>>>>>>> 81028cf2
		}
		msg.LocationMessage = &waProto.LocationMessage{
			DegreesLatitude:  &lat,
			DegreesLongitude: &long,
			Comment:          &content.Body,
			ContextInfo:      ctxInfo,
		}
	default:
<<<<<<< HEAD
		return nil, sender, nil, fmt.Errorf("%w %q", errUnknownMsgType, content.MsgType)
=======
		return nil, sender, extraMeta, fmt.Errorf("%w %q", errUnknownMsgType, content.MsgType)
>>>>>>> 81028cf2
	}

	if editRootMsg != nil {
		msg = &waProto.Message{
			EditedMessage: &waProto.FutureProofMessage{
				Message: &waProto.Message{
					ProtocolMessage: &waProto.ProtocolMessage{
						Key: &waProto.MessageKey{
							FromMe:    proto.Bool(true),
							Id:        proto.String(editRootMsg.JID),
							RemoteJid: proto.String(portal.Key.JID.String()),
						},
						Type:          waProto.ProtocolMessage_MESSAGE_EDIT.Enum(),
						EditedMessage: msg,
						TimestampMs:   proto.Int64(evt.Timestamp),
					},
				},
			},
		}
	}

<<<<<<< HEAD
	return msg, sender, nil, nil
=======
	return msg, sender, extraMeta, nil
>>>>>>> 81028cf2
}

func (portal *Portal) generateMessageInfo(sender *User) *types.MessageInfo {
	return &types.MessageInfo{
		ID:        whatsmeow.GenerateMessageID(),
		Timestamp: time.Now(),
		MessageSource: types.MessageSource{
			Sender:   sender.JID,
			Chat:     portal.Key.JID,
			IsFromMe: true,
			IsGroup:  portal.Key.JID.Server == types.GroupServer || portal.Key.JID.Server == types.BroadcastServer,
		},
	}
}

func (portal *Portal) HandleMatrixMessage(sender *User, evt *event.Event, timings messageTimings) {
	start := time.Now()
	ms := metricSender{portal: portal, timings: &timings}
	if portal.bridge.PuppetActivity.isBlocked {
		portal.log.Warnln("Bridge is blocking messages")
		return
	}

	allowRelay := evt.Type != TypeMSC3381PollResponse && evt.Type != TypeMSC3381V2PollResponse && evt.Type != TypeMSC3381PollStart
	if err := portal.canBridgeFrom(sender, allowRelay); err != nil {
		go ms.sendMessageMetrics(evt, err, "Ignoring", true)
		return
	} else if portal.Key.JID == types.StatusBroadcastJID && portal.bridge.Config.Bridge.DisableStatusBroadcastSend {
		go ms.sendMessageMetrics(evt, errBroadcastSendDisabled, "Ignoring", true)
		return
	}

	messageAge := timings.totalReceive
	origEvtID := evt.ID
	var dbMsg *database.Message
	if retryMeta := evt.Content.AsMessage().MessageSendRetry; retryMeta != nil {
		origEvtID = retryMeta.OriginalEventID
		dbMsg = portal.bridge.DB.Message.GetByMXID(origEvtID)
		if dbMsg != nil && dbMsg.Sent {
			portal.log.Debugfln("Ignoring retry request %s (#%d, age: %s) for %s/%s from %s as message was already sent", evt.ID, retryMeta.RetryCount, messageAge, origEvtID, dbMsg.JID, evt.Sender)
			go ms.sendMessageMetrics(evt, nil, "", true)
			return
		} else if dbMsg != nil {
			portal.log.Debugfln("Got retry request %s (#%d, age: %s) for %s/%s from %s", evt.ID, retryMeta.RetryCount, messageAge, origEvtID, dbMsg.JID, evt.Sender)
		} else {
			portal.log.Debugfln("Got retry request %s (#%d, age: %s) for %s from %s (original message not known)", evt.ID, retryMeta.RetryCount, messageAge, origEvtID, evt.Sender)
		}
	} else {
		portal.log.Debugfln("Received message %s from %s (age: %s)", evt.ID, evt.Sender, messageAge)
	}

	errorAfter := portal.bridge.Config.Bridge.MessageHandlingTimeout.ErrorAfter
	deadline := portal.bridge.Config.Bridge.MessageHandlingTimeout.Deadline
	isScheduled, _ := evt.Content.Raw["com.beeper.scheduled"].(bool)
	if isScheduled {
		portal.log.Debugfln("%s is a scheduled message, extending handling timeouts", evt.ID)
		errorAfter *= 10
		deadline *= 10
	}

	if errorAfter > 0 {
		remainingTime := errorAfter - messageAge
		if remainingTime < 0 {
			go ms.sendMessageMetrics(evt, errTimeoutBeforeHandling, "Timeout handling", true)
			return
		} else if remainingTime < 1*time.Second {
			portal.log.Warnfln("Message %s was delayed before reaching the bridge, only have %s (of %s timeout) until delay warning", evt.ID, remainingTime, errorAfter)
		}
		go func() {
			time.Sleep(remainingTime)
			ms.sendMessageMetrics(evt, errMessageTakingLong, "Timeout handling", false)
		}()
	}

	ctx := context.Background()
	if deadline > 0 {
		var cancel context.CancelFunc
		ctx, cancel = context.WithTimeout(ctx, deadline)
		defer cancel()
	}

	timings.preproc = time.Since(start)
	start = time.Now()
	msg, sender, extraMeta, err := portal.convertMatrixMessage(ctx, sender, evt)
	timings.convert = time.Since(start)
	if msg == nil {
		go ms.sendMessageMetrics(evt, err, "Error converting", true)
		return
	}
	dbMsgType := database.MsgNormal
	if msg.PollCreationMessage != nil || msg.PollCreationMessageV2 != nil {
		dbMsgType = database.MsgMatrixPoll
	} else if msg.EditedMessage == nil {
<<<<<<< HEAD
		portal.MarkDisappearing(nil, origEvtID, portal.ExpirationTime, true)
=======
		portal.MarkDisappearing(nil, origEvtID, time.Duration(portal.ExpirationTime)*time.Second, time.Now())
>>>>>>> 81028cf2
	} else {
		dbMsgType = database.MsgEdit
	}
	info := portal.generateMessageInfo(sender)
	if dbMsg == nil {
		dbMsg = portal.markHandled(nil, nil, info, evt.ID, false, true, dbMsgType, database.MsgNoError)
	} else {
		info.ID = dbMsg.JID
	}
	if dbMsgType == database.MsgMatrixPoll && extraMeta != nil && extraMeta.PollOptions != nil {
		dbMsg.PutPollOptions(extraMeta.PollOptions)
	}
	portal.log.Debugln("Sending event", evt.ID, "to WhatsApp", info.ID)
	start = time.Now()
	resp, err := sender.Client.SendMessage(ctx, portal.Key.JID, msg, whatsmeow.SendRequestExtra{ID: info.ID})
	timings.totalSend = time.Since(start)
	timings.whatsmeow = resp.DebugTimings
	go ms.sendMessageMetrics(evt, err, "Error sending", true)
	if err == nil {
		dbMsg.MarkSent(resp.Timestamp)
	}
}

func (portal *Portal) HandleMatrixReaction(sender *User, evt *event.Event) {
	if err := portal.canBridgeFrom(sender, false); err != nil {
		go portal.sendMessageMetrics(evt, err, "Ignoring", nil)
		return
	} else if portal.Key.JID.Server == types.BroadcastServer {
		// TODO implement this, probably by only sending the reaction to the sender of the status message?
		//      (whatsapp hasn't published the feature yet)
		go portal.sendMessageMetrics(evt, errBroadcastReactionNotSupported, "Ignoring", nil)
		return
	}

	content, ok := evt.Content.Parsed.(*event.ReactionEventContent)
	if ok && strings.Contains(content.RelatesTo.Key, "retry") || strings.HasPrefix(content.RelatesTo.Key, "\u267b") { // ♻️
		if retryRequested, _ := portal.requestMediaRetry(sender, content.RelatesTo.EventID, nil); retryRequested {
			_, _ = portal.MainIntent().RedactEvent(portal.MXID, evt.ID, mautrix.ReqRedact{
				Reason: "requested media from phone",
			})
			// Errored media, don't try to send as reaction
			return
		}
	}

	portal.log.Debugfln("Received reaction event %s from %s", evt.ID, evt.Sender)
	err := portal.handleMatrixReaction(sender, evt)
	go portal.sendMessageMetrics(evt, err, "Error sending", nil)
}

func (portal *Portal) handleMatrixReaction(sender *User, evt *event.Event) error {
	content, ok := evt.Content.Parsed.(*event.ReactionEventContent)
	if !ok {
		return fmt.Errorf("unexpected parsed content type %T", evt.Content.Parsed)
	}
	target := portal.bridge.DB.Message.GetByMXID(content.RelatesTo.EventID)
	if target == nil || target.Type == database.MsgReaction {
		return fmt.Errorf("unknown target event %s", content.RelatesTo.EventID)
	}
	info := portal.generateMessageInfo(sender)
	dbMsg := portal.markHandled(nil, nil, info, evt.ID, false, true, database.MsgReaction, database.MsgNoError)
	portal.upsertReaction(nil, nil, target.JID, sender.JID, evt.ID, info.ID)
	portal.log.Debugln("Sending reaction", evt.ID, "to WhatsApp", info.ID)
	resp, err := portal.sendReactionToWhatsApp(sender, info.ID, target, content.RelatesTo.Key, evt.Timestamp)
	if err == nil {
		dbMsg.MarkSent(resp.Timestamp)
	}
	return err
}

func (portal *Portal) sendReactionToWhatsApp(sender *User, id types.MessageID, target *database.Message, key string, timestamp int64) (whatsmeow.SendResponse, error) {
	var messageKeyParticipant *string
	if !portal.IsPrivateChat() {
		messageKeyParticipant = proto.String(target.Sender.ToNonAD().String())
	}
	key = variationselector.Remove(key)
	return sender.Client.SendMessage(context.TODO(), portal.Key.JID, &waProto.Message{
		ReactionMessage: &waProto.ReactionMessage{
			Key: &waProto.MessageKey{
				RemoteJid:   proto.String(portal.Key.JID.String()),
				FromMe:      proto.Bool(target.Sender.User == sender.JID.User),
				Id:          proto.String(target.JID),
				Participant: messageKeyParticipant,
			},
			Text:              proto.String(key),
			SenderTimestampMs: proto.Int64(timestamp),
		},
	}, whatsmeow.SendRequestExtra{ID: id})
}

func (portal *Portal) upsertReaction(txn dbutil.Transaction, intent *appservice.IntentAPI, targetJID types.MessageID, senderJID types.JID, mxid id.EventID, jid types.MessageID) {
	dbReaction := portal.bridge.DB.Reaction.GetByTargetJID(portal.Key, targetJID, senderJID)
	if dbReaction == nil {
		dbReaction = portal.bridge.DB.Reaction.New()
		dbReaction.Chat = portal.Key
		dbReaction.TargetJID = targetJID
		dbReaction.Sender = senderJID
	} else if intent != nil {
		portal.log.Debugfln("Redacting old Matrix reaction %s after new one (%s) was sent", dbReaction.MXID, mxid)
		var err error
		if intent != nil {
			_, err = intent.RedactEvent(portal.MXID, dbReaction.MXID)
		}
		if intent == nil || errors.Is(err, mautrix.MForbidden) {
			_, err = portal.MainIntent().RedactEvent(portal.MXID, dbReaction.MXID)
		}
		if err != nil {
			portal.log.Warnfln("Failed to remove old reaction %s: %v", dbReaction.MXID, err)
		}
	}
	dbReaction.MXID = mxid
	dbReaction.JID = jid
	dbReaction.Upsert(txn)
}

func (portal *Portal) HandleMatrixRedaction(sender *User, evt *event.Event) {
	if err := portal.canBridgeFrom(sender, true); err != nil {
		go portal.sendMessageMetrics(evt, err, "Ignoring", nil)
		return
	}
	portal.log.Debugfln("Received redaction %s from %s", evt.ID, evt.Sender)

	senderLogIdentifier := sender.MXID
	if !sender.HasSession() {
		sender = portal.GetRelayUser()
		senderLogIdentifier += " (through relaybot)"
	}

	msg := portal.bridge.DB.Message.GetByMXID(evt.Redacts)
	if msg == nil {
		go portal.sendMessageMetrics(evt, errTargetNotFound, "Ignoring", nil)
	} else if msg.IsFakeJID() {
		go portal.sendMessageMetrics(evt, errTargetIsFake, "Ignoring", nil)
	} else if portal.Key.JID == types.StatusBroadcastJID && portal.bridge.Config.Bridge.DisableStatusBroadcastSend {
		go portal.sendMessageMetrics(evt, errBroadcastSendDisabled, "Ignoring", nil)
	} else if msg.Type == database.MsgReaction {
		if msg.Sender.User != sender.JID.User {
			go portal.sendMessageMetrics(evt, errReactionSentBySomeoneElse, "Ignoring", nil)
		} else if reaction := portal.bridge.DB.Reaction.GetByMXID(evt.Redacts); reaction == nil {
			go portal.sendMessageMetrics(evt, errReactionDatabaseNotFound, "Ignoring", nil)
		} else if reactionTarget := reaction.GetTarget(); reactionTarget == nil {
			go portal.sendMessageMetrics(evt, errReactionTargetNotFound, "Ignoring", nil)
		} else {
			portal.log.Debugfln("Sending redaction reaction %s of %s/%s to WhatsApp", evt.ID, msg.MXID, msg.JID)
			_, err := portal.sendReactionToWhatsApp(sender, "", reactionTarget, "", evt.Timestamp)
			go portal.sendMessageMetrics(evt, err, "Error sending", nil)
		}
	} else {
		key := &waProto.MessageKey{
			FromMe:    proto.Bool(true),
			Id:        proto.String(msg.JID),
			RemoteJid: proto.String(portal.Key.JID.String()),
		}
		if msg.Sender.User != sender.JID.User {
			if portal.IsPrivateChat() {
				go portal.sendMessageMetrics(evt, errDMSentByOtherUser, "Ignoring", nil)
				return
			}
			key.FromMe = proto.Bool(false)
			key.Participant = proto.String(msg.Sender.ToNonAD().String())
		}
		portal.log.Debugfln("Sending redaction %s of %s/%s to WhatsApp", evt.ID, msg.MXID, msg.JID)
		_, err := sender.Client.SendMessage(context.TODO(), portal.Key.JID, &waProto.Message{
			ProtocolMessage: &waProto.ProtocolMessage{
				Type: waProto.ProtocolMessage_REVOKE.Enum(),
				Key:  key,
			},
		})
		go portal.sendMessageMetrics(evt, err, "Error sending", nil)
	}
}

func (portal *Portal) HandleMatrixReadReceipt(sender bridge.User, eventID id.EventID, receipt event.ReadReceipt) {
	portal.handleMatrixReadReceipt(sender.(*User), eventID, receipt.Timestamp, true)
}

func (portal *Portal) handleMatrixReadReceipt(sender *User, eventID id.EventID, receiptTimestamp time.Time, isExplicit bool) {
	if !sender.IsLoggedIn() {
		if isExplicit {
			portal.log.Debugfln("Ignoring read receipt by %s/%s: user is not connected to WhatsApp", sender.MXID, sender.JID)
		}
		return
	}

	maxTimestamp := receiptTimestamp
	// Implicit read receipts don't have an event ID that's already bridged
	if isExplicit {
		if message := portal.bridge.DB.Message.GetByMXID(eventID); message != nil {
			maxTimestamp = message.Timestamp
		}
	}

	prevTimestamp := sender.GetLastReadTS(portal.Key)
	lastReadIsZero := false
	if prevTimestamp.IsZero() {
		prevTimestamp = maxTimestamp.Add(-2 * time.Second)
		lastReadIsZero = true
	}

	messages := portal.bridge.DB.Message.GetMessagesBetween(portal.Key, prevTimestamp, maxTimestamp)
	if len(messages) > 0 {
		sender.SetLastReadTS(portal.Key, messages[len(messages)-1].Timestamp)
	}
	groupedMessages := make(map[types.JID][]types.MessageID)
	for _, msg := range messages {
		var key types.JID
		if msg.IsFakeJID() || msg.Sender.User == sender.JID.User {
			// Don't send read receipts for own messages or fake messages
			continue
		} else if !portal.IsPrivateChat() {
			key = msg.Sender
		} else if !msg.BroadcastListJID.IsEmpty() {
			key = msg.BroadcastListJID
		} // else: blank key (participant field isn't needed in direct chat read receipts)
		groupedMessages[key] = append(groupedMessages[key], msg.JID)
	}
	// For explicit read receipts, log even if there are no targets. For implicit ones only log when there are targets
	if len(groupedMessages) > 0 || isExplicit {
		portal.log.Debugfln("Sending read receipts by %s (last read: %d, was zero: %t, explicit: %t): %v",
			sender.JID, prevTimestamp.Unix(), lastReadIsZero, isExplicit, groupedMessages)
	}
	for messageSender, ids := range groupedMessages {
		chatJID := portal.Key.JID
		if messageSender.Server == types.BroadcastServer {
			chatJID = messageSender
			messageSender = portal.Key.JID
		}
		err := sender.Client.MarkRead(ids, receiptTimestamp, chatJID, messageSender)
		if err != nil {
			portal.log.Warnfln("Failed to mark %v as read by %s: %v", ids, sender.JID, err)
		}
	}
}

func typingDiff(prev, new []id.UserID) (started, stopped []id.UserID) {
OuterNew:
	for _, userID := range new {
		for _, previousUserID := range prev {
			if userID == previousUserID {
				continue OuterNew
			}
		}
		started = append(started, userID)
	}
OuterPrev:
	for _, userID := range prev {
		for _, previousUserID := range new {
			if userID == previousUserID {
				continue OuterPrev
			}
		}
		stopped = append(stopped, userID)
	}
	return
}

func (portal *Portal) setTyping(userIDs []id.UserID, state types.ChatPresence) {
	for _, userID := range userIDs {
		user := portal.bridge.GetUserByMXIDIfExists(userID)
		if user == nil || !user.IsLoggedIn() {
			continue
		}
		portal.log.Debugfln("Bridging typing change from %s to chat presence %s", state, user.MXID)
		err := user.Client.SendChatPresence(portal.Key.JID, state, types.ChatPresenceMediaText)
		if err != nil {
			portal.log.Warnln("Error sending chat presence:", err)
		}
		if portal.bridge.Config.Bridge.SendPresenceOnTyping {
			err = user.Client.SendPresence(types.PresenceAvailable)
			if err != nil {
				user.log.Warnln("Failed to set presence:", err)
			}
		}
	}
}

func (portal *Portal) HandleMatrixTyping(newTyping []id.UserID) {
	portal.currentlyTypingLock.Lock()
	defer portal.currentlyTypingLock.Unlock()
	startedTyping, stoppedTyping := typingDiff(portal.currentlyTyping, newTyping)
	portal.currentlyTyping = newTyping
	portal.setTyping(startedTyping, types.ChatPresenceComposing)
	portal.setTyping(stoppedTyping, types.ChatPresencePaused)
}

func (portal *Portal) canBridgeFrom(sender *User, allowRelay bool) error {
	if !sender.IsLoggedIn() {
		if allowRelay && portal.HasRelaybot() {
			return nil
		} else if sender.Session != nil {
			return errUserNotConnected
		} else {
			return errUserNotLoggedIn
		}
	} else if portal.IsPrivateChat() && sender.JID.User != portal.Key.Receiver.User && (!allowRelay || !portal.HasRelaybot()) {
		return errDifferentUser
	}
	return nil
}

func (portal *Portal) resetChildSpaceStatus() {
	for _, childPortal := range portal.bridge.portalsByJID {
		if childPortal.ParentGroup == portal.Key.JID {
			if portal.MXID != "" && childPortal.InSpace {
				go childPortal.removeSpaceParentEvent(portal.MXID)
			}
			childPortal.InSpace = false
			if childPortal.parentPortal == portal {
				childPortal.parentPortal = nil
			}
		}
	}
}

func (portal *Portal) Delete() {
	portal.Portal.Delete()
	portal.bridge.portalsLock.Lock()
	delete(portal.bridge.portalsByJID, portal.Key)
	if len(portal.MXID) > 0 {
		delete(portal.bridge.portalsByMXID, portal.MXID)
	}
	portal.resetChildSpaceStatus()
	portal.bridge.portalsLock.Unlock()
}

func (portal *Portal) GetMatrixUsers() ([]id.UserID, error) {
	members, err := portal.MainIntent().JoinedMembers(portal.MXID)
	if err != nil {
		return nil, fmt.Errorf("failed to get member list: %w", err)
	}
	var users []id.UserID
	for userID := range members.Joined {
		_, isPuppet := portal.bridge.ParsePuppetMXID(userID)
		if !isPuppet && userID != portal.bridge.Bot.UserID {
			users = append(users, userID)
		}
	}
	return users, nil
}

func (portal *Portal) CleanupIfEmpty() {
	users, err := portal.GetMatrixUsers()
	if err != nil {
		portal.log.Errorfln("Failed to get Matrix user list to determine if portal needs to be cleaned up: %v", err)
		return
	}

	if len(users) == 0 {
		portal.log.Infoln("Room seems to be empty, cleaning up...")
		portal.Delete()
		portal.Cleanup(false)
	}
}

func (portal *Portal) Cleanup(puppetsOnly bool) {
	if len(portal.MXID) == 0 {
		return
	}
	intent := portal.MainIntent()
	if portal.bridge.SpecVersions.UnstableFeatures["com.beeper.room_yeeting"] {
		err := intent.BeeperDeleteRoom(portal.MXID)
		if err == nil || errors.Is(err, mautrix.MNotFound) {
			return
		}
		portal.log.Warnfln("Failed to delete %s using hungryserv yeet endpoint, falling back to normal behavior: %v", portal.MXID, err)
	}
	members, err := intent.JoinedMembers(portal.MXID)
	if err != nil {
		portal.log.Errorln("Failed to get portal members for cleanup:", err)
		return
	}
	for member := range members.Joined {
		if member == intent.UserID {
			continue
		}
		puppet := portal.bridge.GetPuppetByMXID(member)
		if puppet != nil {
			_, err = puppet.DefaultIntent().LeaveRoom(portal.MXID)
			if err != nil {
				portal.log.Errorln("Error leaving as puppet while cleaning up portal:", err)
			}
		} else if !puppetsOnly {
			_, err = intent.KickUser(portal.MXID, &mautrix.ReqKickUser{UserID: member, Reason: "Deleting portal"})
			if err != nil {
				portal.log.Errorln("Error kicking user while cleaning up portal:", err)
			}
		}
	}
	_, err = intent.LeaveRoom(portal.MXID)
	if err != nil {
		portal.log.Errorln("Error leaving with main intent while cleaning up portal:", err)
	}
}

func (portal *Portal) HandleMatrixLeave(brSender bridge.User) {
	sender := brSender.(*User)
	if portal.IsPrivateChat() {
		portal.log.Debugln("User left private chat portal, cleaning up and deleting...")
		portal.Delete()
		portal.Cleanup(false)
		return
	} else if portal.bridge.Config.Bridge.BridgeMatrixLeave {
		err := sender.Client.LeaveGroup(portal.Key.JID)
		if err != nil {
			portal.log.Errorfln("Failed to leave group as %s: %v", sender.MXID, err)
			return
		}
		//portal.log.Infoln("Leave response:", <-resp)
	}
	portal.CleanupIfEmpty()
}

func (portal *Portal) HandleMatrixKick(brSender bridge.User, brTarget bridge.Ghost) {
	sender := brSender.(*User)
	target := brTarget.(*Puppet)
	_, err := sender.Client.UpdateGroupParticipants(portal.Key.JID, map[types.JID]whatsmeow.ParticipantChange{
		target.JID: whatsmeow.ParticipantChangeRemove,
	})
	if err != nil {
		portal.log.Errorfln("Failed to kick %s from group as %s: %v", target.JID, sender.MXID, err)
		return
	}
	//portal.log.Infoln("Kick %s response: %s", puppet.JID, <-resp)
}

func (portal *Portal) HandleMatrixInvite(brSender bridge.User, brTarget bridge.Ghost) {
	sender := brSender.(*User)
	target := brTarget.(*Puppet)
	_, err := sender.Client.UpdateGroupParticipants(portal.Key.JID, map[types.JID]whatsmeow.ParticipantChange{
		target.JID: whatsmeow.ParticipantChangeAdd,
	})
	if err != nil {
		portal.log.Errorfln("Failed to add %s to group as %s: %v", target.JID, sender.MXID, err)
		return
	}
	//portal.log.Infofln("Add %s response: %s", puppet.JID, <-resp)
}

func (portal *Portal) HandleMatrixMeta(brSender bridge.User, evt *event.Event) {
	sender := brSender.(*User)
	if !sender.Whitelisted || !sender.IsLoggedIn() {
		return
	}

	switch content := evt.Content.Parsed.(type) {
	case *event.RoomNameEventContent:
		if content.Name == portal.Name {
			return
		}
		portal.Name = content.Name
		err := sender.Client.SetGroupName(portal.Key.JID, content.Name)
		if err != nil {
			portal.log.Errorln("Failed to update group name:", err)
		}
	case *event.TopicEventContent:
		if content.Topic == portal.Topic {
			return
		}
		portal.Topic = content.Topic
		err := sender.Client.SetGroupTopic(portal.Key.JID, "", "", content.Topic)
		if err != nil {
			portal.log.Errorln("Failed to update group description:", err)
		}
	case *event.RoomAvatarEventContent:
		portal.avatarLock.Lock()
		defer portal.avatarLock.Unlock()
		if content.URL == portal.AvatarURL || (content.URL.IsEmpty() && portal.Avatar == "remove") {
			return
		}
		var data []byte
		var err error
		if !content.URL.IsEmpty() {
			data, err = portal.MainIntent().DownloadBytes(content.URL)
			if err != nil {
				portal.log.Errorfln("Failed to download updated avatar %s: %v", content.URL, err)
				return
			}
			portal.log.Debugfln("%s set the group avatar to %s", sender.MXID, content.URL)
		} else {
			portal.log.Debugfln("%s removed the group avatar", sender.MXID)
		}
		newID, err := sender.Client.SetGroupPhoto(portal.Key.JID, data)
		if err != nil {
			portal.log.Errorfln("Failed to update group avatar: %v", err)
			return
		}
		portal.log.Debugfln("Successfully updated group avatar to %s", newID)
		portal.Avatar = newID
		portal.AvatarURL = content.URL
		portal.UpdateBridgeInfo()
		portal.Update(nil)
	}
}<|MERGE_RESOLUTION|>--- conflicted
+++ resolved
@@ -272,11 +272,8 @@
 
 	mediaErrorCache map[types.MessageID]*FailedMediaMeta
 
-<<<<<<< HEAD
-=======
 	currentlySleepingToDelete sync.Map
 
->>>>>>> 81028cf2
 	relayUser    *User
 	parentPortal *Portal
 }
@@ -287,10 +284,6 @@
 	_ bridge.MembershipHandlingPortal  = (*Portal)(nil)
 	_ bridge.MetaHandlingPortal        = (*Portal)(nil)
 	_ bridge.TypingPortal              = (*Portal)(nil)
-<<<<<<< HEAD
-	_ bridge.DisappearingPortal        = (*Portal)(nil)
-=======
->>>>>>> 81028cf2
 )
 
 func (portal *Portal) handleMessageLoopItem(msg PortalMessage) {
@@ -769,11 +762,7 @@
 		var eventID id.EventID
 		var lastEventID id.EventID
 		if existingMsg != nil {
-<<<<<<< HEAD
-			portal.MarkDisappearing(nil, existingMsg.MXID, converted.ExpiresIn, false)
-=======
 			portal.MarkDisappearing(nil, existingMsg.MXID, converted.ExpiresIn, evt.Info.Timestamp)
->>>>>>> 81028cf2
 			converted.Content.SetEdit(existingMsg.MXID)
 		} else if converted.ReplyTo != nil {
 			portal.SetReply(converted.Content, converted.ReplyTo, false)
@@ -788,11 +777,7 @@
 			portal.log.Errorfln("Failed to send %s to Matrix: %v", msgID, err)
 		} else {
 			if editTargetMsg == nil {
-<<<<<<< HEAD
-				portal.MarkDisappearing(nil, resp.EventID, converted.ExpiresIn, false)
-=======
 				portal.MarkDisappearing(nil, resp.EventID, converted.ExpiresIn, evt.Info.Timestamp)
->>>>>>> 81028cf2
 			}
 			eventID = resp.EventID
 			lastEventID = eventID
@@ -803,11 +788,7 @@
 			if err != nil {
 				portal.log.Errorfln("Failed to send caption of %s to Matrix: %v", msgID, err)
 			} else {
-<<<<<<< HEAD
-				portal.MarkDisappearing(nil, resp.EventID, converted.ExpiresIn, false)
-=======
 				portal.MarkDisappearing(nil, resp.EventID, converted.ExpiresIn, evt.Info.Timestamp)
->>>>>>> 81028cf2
 				lastEventID = resp.EventID
 			}
 		}
@@ -817,11 +798,7 @@
 				if err != nil {
 					portal.log.Errorfln("Failed to send sub-event %d of %s to Matrix: %v", index+1, msgID, err)
 				} else {
-<<<<<<< HEAD
-					portal.MarkDisappearing(nil, resp.EventID, converted.ExpiresIn, false)
-=======
 					portal.MarkDisappearing(nil, resp.EventID, converted.ExpiresIn, evt.Info.Timestamp)
->>>>>>> 81028cf2
 					lastEventID = resp.EventID
 				}
 			}
@@ -2455,149 +2432,6 @@
 	}
 }
 
-func (portal *Portal) convertPollUpdateMessage(intent *appservice.IntentAPI, source *User, info *types.MessageInfo, msg *waProto.PollUpdateMessage) *ConvertedMessage {
-	pollMessage := portal.bridge.DB.Message.GetByJID(portal.Key, msg.GetPollCreationMessageKey().GetId())
-	if pollMessage == nil {
-		portal.log.Warnfln("Failed to convert vote message %s: poll message %s not found", info.ID, msg.GetPollCreationMessageKey().GetId())
-		return nil
-	}
-	vote, err := source.Client.DecryptPollVote(&events.Message{
-		Info:    *info,
-		Message: &waProto.Message{PollUpdateMessage: msg},
-	})
-	if err != nil {
-		portal.log.Errorfln("Failed to decrypt vote message %s: %v", info.ID, err)
-		return nil
-	}
-	selectedHashes := make([]string, len(vote.GetSelectedOptions()))
-	if pollMessage.Type == database.MsgMatrixPoll {
-		mappedAnswers := pollMessage.GetPollOptionIDs(vote.GetSelectedOptions())
-		for i, opt := range vote.GetSelectedOptions() {
-			if len(opt) != 32 {
-				portal.log.Warnfln("Unexpected option hash length %d in %s's vote to %s", len(opt), info.Sender, pollMessage.MXID)
-				continue
-			}
-			var ok bool
-			selectedHashes[i], ok = mappedAnswers[*(*[32]byte)(opt)]
-			if !ok {
-				portal.log.Warnfln("Didn't find ID for option %X in %s's vote to %s", opt, info.Sender, pollMessage.MXID)
-			}
-		}
-	} else {
-		for i, opt := range vote.GetSelectedOptions() {
-			selectedHashes[i] = hex.EncodeToString(opt)
-		}
-	}
-
-	evtType := TypeMSC3381PollResponse
-	//if portal.bridge.Config.Bridge.ExtEvPolls == 2 {
-	//	evtType = TypeMSC3381V2PollResponse
-	//}
-	return &ConvertedMessage{
-		Intent: intent,
-		Type:   evtType,
-		Content: &event.MessageEventContent{
-			RelatesTo: &event.RelatesTo{
-				Type:    event.RelReference,
-				EventID: pollMessage.MXID,
-			},
-		},
-		Extra: map[string]any{
-			"org.matrix.msc3381.poll.response": map[string]any{
-				"answers": selectedHashes,
-			},
-			"org.matrix.msc3381.v2.selections": selectedHashes,
-		},
-	}
-}
-
-func (portal *Portal) convertPollCreationMessage(intent *appservice.IntentAPI, msg *waProto.PollCreationMessage) *ConvertedMessage {
-	optionNames := make([]string, len(msg.GetOptions()))
-	optionsListText := make([]string, len(optionNames))
-	optionsListHTML := make([]string, len(optionNames))
-	msc3381Answers := make([]map[string]any, len(optionNames))
-	msc3381V2Answers := make([]map[string]any, len(optionNames))
-	for i, opt := range msg.GetOptions() {
-		optionNames[i] = opt.GetOptionName()
-		optionsListText[i] = fmt.Sprintf("%d. %s\n", i+1, optionNames[i])
-		optionsListHTML[i] = fmt.Sprintf("<li>%s</li>", event.TextToHTML(optionNames[i]))
-		optionHash := sha256.Sum256([]byte(opt.GetOptionName()))
-		optionHashStr := hex.EncodeToString(optionHash[:])
-		msc3381Answers[i] = map[string]any{
-			"id":                      optionHashStr,
-			"org.matrix.msc1767.text": opt.GetOptionName(),
-		}
-		msc3381V2Answers[i] = map[string]any{
-			"org.matrix.msc3381.v2.id": optionHashStr,
-			"org.matrix.msc1767.markup": []map[string]any{
-				{"mimetype": "text/plain", "body": opt.GetOptionName()},
-			},
-		}
-	}
-	body := fmt.Sprintf("%s\n\n%s", msg.GetName(), strings.Join(optionsListText, "\n"))
-	formattedBody := fmt.Sprintf("<p>%s</p><ol>%s</ol>", event.TextToHTML(msg.GetName()), strings.Join(optionsListHTML, ""))
-	maxChoices := int(msg.GetSelectableOptionsCount())
-	if maxChoices <= 0 {
-		maxChoices = len(optionNames)
-	}
-	evtType := event.EventMessage
-	if portal.bridge.Config.Bridge.ExtEvPolls {
-		evtType = TypeMSC3381PollStart
-	}
-	//else if portal.bridge.Config.Bridge.ExtEvPolls == 2 {
-	//	evtType.Type = "org.matrix.msc3381.v2.poll.start"
-	//}
-	return &ConvertedMessage{
-		Intent: intent,
-		Type:   evtType,
-		Content: &event.MessageEventContent{
-			Body:          body,
-			MsgType:       event.MsgText,
-			Format:        event.FormatHTML,
-			FormattedBody: formattedBody,
-		},
-		Extra: map[string]any{
-			// Custom metadata
-			"fi.mau.whatsapp.poll": map[string]any{
-				"option_names":             optionNames,
-				"selectable_options_count": msg.GetSelectableOptionsCount(),
-			},
-
-			// Current extensible events (as of November 2022)
-			"org.matrix.msc1767.markup": []map[string]any{
-				{"mimetype": "text/html", "body": formattedBody},
-				{"mimetype": "text/plain", "body": body},
-			},
-			"org.matrix.msc3381.v2.poll": map[string]any{
-				"kind":           "org.matrix.msc3381.v2.disclosed",
-				"max_selections": maxChoices,
-				"question": map[string]any{
-					"org.matrix.msc1767.markup": []map[string]any{
-						{"mimetype": "text/plain", "body": msg.GetName()},
-					},
-				},
-				"answers": msc3381V2Answers,
-			},
-
-			// Legacy extensible events
-			"org.matrix.msc1767.message": []map[string]any{
-				{"mimetype": "text/html", "body": formattedBody},
-				{"mimetype": "text/plain", "body": body},
-			},
-			"org.matrix.msc3381.poll.start": map[string]any{
-				"kind":           "org.matrix.msc3381.poll.disclosed",
-				"max_selections": maxChoices,
-				"question": map[string]any{
-					"org.matrix.msc1767.text": msg.GetName(),
-				},
-				"answers": msc3381Answers,
-			},
-		},
-		ReplyTo:   GetReply(msg.GetContextInfo()),
-		ExpiresIn: msg.GetContextInfo().GetExpiration(),
-	}
-}
-
 func (portal *Portal) convertLiveLocationMessage(intent *appservice.IntentAPI, msg *waProto.LiveLocationMessage) *ConvertedMessage {
 	content := &event.MessageEventContent{
 		Body:    "Started sharing live location",
@@ -3925,10 +3759,7 @@
 
 type extraConvertMeta struct {
 	PollOptions map[[32]byte]string
-<<<<<<< HEAD
-=======
 	EditRootMsg *database.Message
->>>>>>> 81028cf2
 }
 
 func (portal *Portal) convertMatrixMessage(ctx context.Context, sender *User, evt *event.Event) (*waProto.Message, *User, *extraConvertMeta, error) {
@@ -3941,22 +3772,14 @@
 	if !ok {
 		return nil, sender, nil, fmt.Errorf("%w %T", errUnexpectedParsedContentType, evt.Content.Parsed)
 	}
-<<<<<<< HEAD
-=======
 	extraMeta := &extraConvertMeta{}
->>>>>>> 81028cf2
 	var editRootMsg *database.Message
 	if editEventID := content.RelatesTo.GetReplaceID(); editEventID != "" && portal.bridge.Config.Bridge.SendWhatsAppEdits {
 		editRootMsg = portal.bridge.DB.Message.GetByMXID(editEventID)
 		if editRootMsg == nil || editRootMsg.Type != database.MsgNormal || editRootMsg.IsFakeJID() || editRootMsg.Sender.User != sender.JID.User {
-<<<<<<< HEAD
-			return nil, sender, nil, fmt.Errorf("edit rejected") // TODO more specific error message
-		}
-=======
 			return nil, sender, extraMeta, fmt.Errorf("edit rejected") // TODO more specific error message
 		}
 		extraMeta.EditRootMsg = editRootMsg
->>>>>>> 81028cf2
 		if content.NewContent != nil {
 			content = content.NewContent
 		}
@@ -3967,11 +3790,7 @@
 	relaybotFormatted := false
 	if !sender.IsLoggedIn() || (portal.IsPrivateChat() && sender.JID.User != portal.Key.Receiver.User) {
 		if !portal.HasRelaybot() {
-<<<<<<< HEAD
-			return nil, sender, nil, errUserNotLoggedIn
-=======
 			return nil, sender, extraMeta, errUserNotLoggedIn
->>>>>>> 81028cf2
 		}
 		relaybotFormatted = portal.addRelaybotFormat(sender, content)
 		sender = portal.GetRelayUser()
@@ -3992,11 +3811,7 @@
 	case event.MsgText, event.MsgEmote, event.MsgNotice:
 		text := content.Body
 		if content.MsgType == event.MsgNotice && !portal.bridge.Config.Bridge.BridgeNotices {
-<<<<<<< HEAD
-			return nil, sender, nil, errMNoticeDisabled
-=======
 			return nil, sender, extraMeta, errMNoticeDisabled
->>>>>>> 81028cf2
 		}
 		if content.Format == event.FormatHTML {
 			text, ctxInfo.MentionedJid = portal.bridge.Formatter.ParseMatrix(content.FormattedBody)
@@ -4010,11 +3825,7 @@
 		}
 		hasPreview := portal.convertURLPreviewToWhatsApp(ctx, sender, evt, msg.ExtendedTextMessage)
 		if ctx.Err() != nil {
-<<<<<<< HEAD
-			return nil, nil, nil, ctx.Err()
-=======
 			return nil, sender, extraMeta, ctx.Err()
->>>>>>> 81028cf2
 		}
 		if ctxInfo.StanzaId == nil && ctxInfo.MentionedJid == nil && ctxInfo.Expiration == nil && !hasPreview {
 			// No need for extended message
@@ -4024,11 +3835,7 @@
 	case event.MsgImage:
 		media, err := portal.preprocessMatrixMedia(ctx, sender, relaybotFormatted, content, evt.ID, whatsmeow.MediaImage)
 		if media == nil {
-<<<<<<< HEAD
-			return nil, sender, nil, err
-=======
 			return nil, sender, extraMeta, err
->>>>>>> 81028cf2
 		}
 		ctxInfo.MentionedJid = media.MentionedJIDs
 		msg.ImageMessage = &waProto.ImageMessage{
@@ -4046,11 +3853,7 @@
 	case event.MessageType(event.EventSticker.Type):
 		media, err := portal.preprocessMatrixMedia(ctx, sender, relaybotFormatted, content, evt.ID, whatsmeow.MediaImage)
 		if media == nil {
-<<<<<<< HEAD
-			return nil, sender, nil, err
-=======
 			return nil, sender, extraMeta, err
->>>>>>> 81028cf2
 		}
 		ctxInfo.MentionedJid = media.MentionedJIDs
 		msg.StickerMessage = &waProto.StickerMessage{
@@ -4068,11 +3871,7 @@
 		gifPlayback := content.GetInfo().MimeType == "image/gif"
 		media, err := portal.preprocessMatrixMedia(ctx, sender, relaybotFormatted, content, evt.ID, whatsmeow.MediaVideo)
 		if media == nil {
-<<<<<<< HEAD
-			return nil, sender, nil, err
-=======
 			return nil, sender, extraMeta, err
->>>>>>> 81028cf2
 		}
 		duration := uint32(content.GetInfo().Duration / 1000)
 		ctxInfo.MentionedJid = media.MentionedJIDs
@@ -4093,11 +3892,7 @@
 	case event.MsgAudio:
 		media, err := portal.preprocessMatrixMedia(ctx, sender, relaybotFormatted, content, evt.ID, whatsmeow.MediaAudio)
 		if media == nil {
-<<<<<<< HEAD
-			return nil, sender, nil, err
-=======
 			return nil, sender, extraMeta, err
->>>>>>> 81028cf2
 		}
 		duration := uint32(content.GetInfo().Duration / 1000)
 		msg.AudioMessage = &waProto.AudioMessage{
@@ -4121,11 +3916,7 @@
 	case event.MsgFile:
 		media, err := portal.preprocessMatrixMedia(ctx, sender, relaybotFormatted, content, evt.ID, whatsmeow.MediaDocument)
 		if media == nil {
-<<<<<<< HEAD
-			return nil, sender, nil, err
-=======
 			return nil, sender, extraMeta, err
->>>>>>> 81028cf2
 		}
 		msg.DocumentMessage = &waProto.DocumentMessage{
 			ContextInfo:   ctxInfo,
@@ -4152,11 +3943,7 @@
 	case event.MsgLocation:
 		lat, long, err := parseGeoURI(content.GeoURI)
 		if err != nil {
-<<<<<<< HEAD
-			return nil, sender, nil, fmt.Errorf("%w: %v", errInvalidGeoURI, err)
-=======
 			return nil, sender, extraMeta, fmt.Errorf("%w: %v", errInvalidGeoURI, err)
->>>>>>> 81028cf2
 		}
 		msg.LocationMessage = &waProto.LocationMessage{
 			DegreesLatitude:  &lat,
@@ -4165,11 +3952,7 @@
 			ContextInfo:      ctxInfo,
 		}
 	default:
-<<<<<<< HEAD
-		return nil, sender, nil, fmt.Errorf("%w %q", errUnknownMsgType, content.MsgType)
-=======
 		return nil, sender, extraMeta, fmt.Errorf("%w %q", errUnknownMsgType, content.MsgType)
->>>>>>> 81028cf2
 	}
 
 	if editRootMsg != nil {
@@ -4191,11 +3974,7 @@
 		}
 	}
 
-<<<<<<< HEAD
-	return msg, sender, nil, nil
-=======
 	return msg, sender, extraMeta, nil
->>>>>>> 81028cf2
 }
 
 func (portal *Portal) generateMessageInfo(sender *User) *types.MessageInfo {
@@ -4289,11 +4068,7 @@
 	if msg.PollCreationMessage != nil || msg.PollCreationMessageV2 != nil {
 		dbMsgType = database.MsgMatrixPoll
 	} else if msg.EditedMessage == nil {
-<<<<<<< HEAD
-		portal.MarkDisappearing(nil, origEvtID, portal.ExpirationTime, true)
-=======
 		portal.MarkDisappearing(nil, origEvtID, time.Duration(portal.ExpirationTime)*time.Second, time.Now())
->>>>>>> 81028cf2
 	} else {
 		dbMsgType = database.MsgEdit
 	}
