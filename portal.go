--- conflicted
+++ resolved
@@ -3060,19 +3060,15 @@
 }
 
 func (portal *Portal) HandleMatrixMessage(sender *User, evt *event.Event) {
-<<<<<<< HEAD
 	if portal.bridge.PuppetActivity.isBlocked {
 		portal.log.Warnln("Bridge is blocking messages")
 		return
 	}
-	if !portal.canBridgeFrom(sender, "message") {
-=======
 	if err := portal.canBridgeFrom(sender, true); err != nil {
 		go portal.sendMessageMetrics(evt, err, "Ignoring")
 		return
 	} else if portal.Key.JID == types.StatusBroadcastJID && portal.bridge.Config.Bridge.DisableStatusBroadcastSend {
 		go portal.sendMessageMetrics(evt, errBroadcastSendDisabled, "Ignoring")
->>>>>>> fd0d6f76
 		return
 	}
 	portal.log.Debugfln("Received message %s from %s", evt.ID, evt.Sender)
