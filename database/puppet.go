// mautrix-whatsapp - A Matrix-WhatsApp puppeting bridge.
// Copyright (C) 2021 Tulir Asokan
//
// This program is free software: you can redistribute it and/or modify
// it under the terms of the GNU Affero General Public License as published by
// the Free Software Foundation, either version 3 of the License, or
// (at your option) any later version.
//
// This program is distributed in the hope that it will be useful,
// but WITHOUT ANY WARRANTY; without even the implied warranty of
// MERCHANTABILITY or FITNESS FOR A PARTICULAR PURPOSE.  See the
// GNU Affero General Public License for more details.
//
// You should have received a copy of the GNU Affero General Public License
// along with this program.  If not, see <https://www.gnu.org/licenses/>.

package database

import (
	"database/sql"

	log "maunium.net/go/maulogger/v2"
	"maunium.net/go/mautrix/id"

	"go.mau.fi/whatsmeow/types"
)

type PuppetQuery struct {
	db  *Database
	log log.Logger
}

func (pq *PuppetQuery) New() *Puppet {
	return &Puppet{
		db:  pq.db,
		log: pq.log,

		EnablePresence: true,
		EnableReceipts: true,
	}
}

func (pq *PuppetQuery) GetAll() (puppets []*Puppet) {
<<<<<<< HEAD
	rows, err := pq.db.Query("SELECT jid, avatar, avatar_url, displayname, name_quality, custom_mxid, access_token, next_batch, enable_presence, enable_receipts, first_activity_ts, last_activity_ts FROM puppet")
=======
	rows, err := pq.db.Query("SELECT username, avatar, avatar_url, displayname, name_quality, custom_mxid, access_token, next_batch, enable_presence, enable_receipts FROM puppet")
>>>>>>> 86233f38
	if err != nil || rows == nil {
		return nil
	}
	defer rows.Close()
	for rows.Next() {
		puppets = append(puppets, pq.New().Scan(rows))
	}
	return
}

<<<<<<< HEAD
func (pq *PuppetQuery) Get(jid whatsapp.JID) *Puppet {
	row := pq.db.QueryRow("SELECT jid, avatar, avatar_url, displayname, name_quality, custom_mxid, access_token, next_batch, enable_presence, enable_receipts, first_activity_ts, last_activity_ts FROM puppet WHERE jid=$1", jid)
=======
func (pq *PuppetQuery) Get(jid types.JID) *Puppet {
	row := pq.db.QueryRow("SELECT username, avatar, avatar_url, displayname, name_quality, custom_mxid, access_token, next_batch, enable_presence, enable_receipts FROM puppet WHERE username=$1", jid.User)
>>>>>>> 86233f38
	if row == nil {
		return nil
	}
	return pq.New().Scan(row)
}

func (pq *PuppetQuery) GetByCustomMXID(mxid id.UserID) *Puppet {
<<<<<<< HEAD
	row := pq.db.QueryRow("SELECT jid, avatar, avatar_url, displayname, name_quality, custom_mxid, access_token, next_batch, enable_presence, enable_receipts, first_activity_ts, last_activity_ts FROM puppet WHERE custom_mxid=$1", mxid)
=======
	row := pq.db.QueryRow("SELECT username, avatar, avatar_url, displayname, name_quality, custom_mxid, access_token, next_batch, enable_presence, enable_receipts FROM puppet WHERE custom_mxid=$1", mxid)
>>>>>>> 86233f38
	if row == nil {
		return nil
	}
	return pq.New().Scan(row)
}

func (pq *PuppetQuery) GetAllWithCustomMXID() (puppets []*Puppet) {
<<<<<<< HEAD
	rows, err := pq.db.Query("SELECT jid, avatar, avatar_url, displayname, name_quality, custom_mxid, access_token, next_batch, enable_presence, enable_receipts, first_activity_ts, last_activity_ts FROM puppet WHERE custom_mxid<>''")
=======
	rows, err := pq.db.Query("SELECT username, avatar, avatar_url, displayname, name_quality, custom_mxid, access_token, next_batch, enable_presence, enable_receipts FROM puppet WHERE custom_mxid<>''")
>>>>>>> 86233f38
	if err != nil || rows == nil {
		return nil
	}
	defer rows.Close()
	for rows.Next() {
		puppets = append(puppets, pq.New().Scan(rows))
	}
	return
}

type Puppet struct {
	db  *Database
	log log.Logger

	JID         types.JID
	Avatar      string
	AvatarURL   id.ContentURI
	Displayname string
	NameQuality int8

	CustomMXID      id.UserID
	AccessToken     string
	NextBatch       string
	EnablePresence  bool
	EnableReceipts  bool
	FirstActivityTs int64
	LastActivityTs  int64
}

func (puppet *Puppet) Scan(row Scannable) *Puppet {
	var displayname, avatar, avatarURL, customMXID, accessToken, nextBatch sql.NullString
	var quality, firstActivityTs, lastActivityTs sql.NullInt64
	var enablePresence, enableReceipts sql.NullBool
<<<<<<< HEAD
	err := row.Scan(&puppet.JID, &avatar, &avatarURL, &displayname, &quality, &customMXID, &accessToken, &nextBatch, &enablePresence, &enableReceipts, &firstActivityTs, &lastActivityTs)
=======
	var username string
	err := row.Scan(&username, &avatar, &avatarURL, &displayname, &quality, &customMXID, &accessToken, &nextBatch, &enablePresence, &enableReceipts)
>>>>>>> 86233f38
	if err != nil {
		if err != sql.ErrNoRows {
			puppet.log.Errorln("Database scan failed:", err)
		}
		return nil
	}
	puppet.JID = types.NewJID(username, types.DefaultUserServer)
	puppet.Displayname = displayname.String
	puppet.Avatar = avatar.String
	puppet.AvatarURL, _ = id.ParseContentURI(avatarURL.String)
	puppet.NameQuality = int8(quality.Int64)
	puppet.CustomMXID = id.UserID(customMXID.String)
	puppet.AccessToken = accessToken.String
	puppet.NextBatch = nextBatch.String
	puppet.EnablePresence = enablePresence.Bool
	puppet.EnableReceipts = enableReceipts.Bool
	puppet.FirstActivityTs = firstActivityTs.Int64
	puppet.LastActivityTs = lastActivityTs.Int64
	return puppet
}

func (puppet *Puppet) Insert() {
	if puppet.JID.Server != types.DefaultUserServer {
		puppet.log.Warnfln("Not inserting %s: not a user", puppet.JID)
		return
	}
	_, err := puppet.db.Exec("INSERT INTO puppet (username, avatar, avatar_url, displayname, name_quality, custom_mxid, access_token, next_batch, enable_presence, enable_receipts) VALUES ($1, $2, $3, $4, $5, $6, $7, $8, $9, $10)",
		puppet.JID.User, puppet.Avatar, puppet.AvatarURL.String(), puppet.Displayname, puppet.NameQuality, puppet.CustomMXID, puppet.AccessToken, puppet.NextBatch, puppet.EnablePresence, puppet.EnableReceipts)
	if err != nil {
		puppet.log.Warnfln("Failed to insert %s: %v", puppet.JID, err)
	}
}

func (puppet *Puppet) Update() {
	_, err := puppet.db.Exec("UPDATE puppet SET displayname=$1, name_quality=$2, avatar=$3, avatar_url=$4, custom_mxid=$5, access_token=$6, next_batch=$7, enable_presence=$8, enable_receipts=$9 WHERE username=$10",
		puppet.Displayname, puppet.NameQuality, puppet.Avatar, puppet.AvatarURL.String(), puppet.CustomMXID, puppet.AccessToken, puppet.NextBatch, puppet.EnablePresence, puppet.EnableReceipts, puppet.JID.User)
	if err != nil {
		puppet.log.Warnfln("Failed to update %s: %v", puppet.JID, err)
<<<<<<< HEAD
	}
}

func (puppet *Puppet) UpdateActivityTs(ts uint64) {
	var signedTs = int64(ts)
	if puppet.LastActivityTs > signedTs {
		return
	}
	puppet.log.Debugfln("Updating activity time for %s to %d", puppet.JID, signedTs)
	puppet.LastActivityTs = signedTs
	_, err := puppet.db.Exec("UPDATE puppet SET last_activity_ts=$1 WHERE jid=$2", puppet.LastActivityTs, puppet.JID)
	if err != nil {
		puppet.log.Warnfln("Failed to update last_activity_ts for %s: %v", puppet.JID, err)
	}

	if puppet.FirstActivityTs == 0 {
		puppet.FirstActivityTs = signedTs
		_, err = puppet.db.Exec("UPDATE puppet SET first_activity_ts=$1 WHERE jid=$2 AND first_activity_ts is NULL", puppet.FirstActivityTs, puppet.JID)
		if err != nil {
			puppet.log.Warnfln("Failed to update first_activity_ts %s: %v", puppet.JID, err)
		}
=======
>>>>>>> 86233f38
	}
}<|MERGE_RESOLUTION|>--- conflicted
+++ resolved
@@ -41,11 +41,7 @@
 }
 
 func (pq *PuppetQuery) GetAll() (puppets []*Puppet) {
-<<<<<<< HEAD
-	rows, err := pq.db.Query("SELECT jid, avatar, avatar_url, displayname, name_quality, custom_mxid, access_token, next_batch, enable_presence, enable_receipts, first_activity_ts, last_activity_ts FROM puppet")
-=======
-	rows, err := pq.db.Query("SELECT username, avatar, avatar_url, displayname, name_quality, custom_mxid, access_token, next_batch, enable_presence, enable_receipts FROM puppet")
->>>>>>> 86233f38
+	rows, err := pq.db.Query("SELECT username, avatar, avatar_url, displayname, name_quality, custom_mxid, access_token, next_batch, enable_presence, enable_receipts, first_activity_ts, last_activity_ts FROM puppet")
 	if err != nil || rows == nil {
 		return nil
 	}
@@ -56,13 +52,8 @@
 	return
 }
 
-<<<<<<< HEAD
-func (pq *PuppetQuery) Get(jid whatsapp.JID) *Puppet {
-	row := pq.db.QueryRow("SELECT jid, avatar, avatar_url, displayname, name_quality, custom_mxid, access_token, next_batch, enable_presence, enable_receipts, first_activity_ts, last_activity_ts FROM puppet WHERE jid=$1", jid)
-=======
 func (pq *PuppetQuery) Get(jid types.JID) *Puppet {
-	row := pq.db.QueryRow("SELECT username, avatar, avatar_url, displayname, name_quality, custom_mxid, access_token, next_batch, enable_presence, enable_receipts FROM puppet WHERE username=$1", jid.User)
->>>>>>> 86233f38
+	row := pq.db.QueryRow("SELECT username, avatar, avatar_url, displayname, name_quality, custom_mxid, access_token, next_batch, enable_presence, enable_receipts, first_activity_ts, last_activity_ts FROM puppet WHERE username=$1", jid.User)
 	if row == nil {
 		return nil
 	}
@@ -70,11 +61,7 @@
 }
 
 func (pq *PuppetQuery) GetByCustomMXID(mxid id.UserID) *Puppet {
-<<<<<<< HEAD
-	row := pq.db.QueryRow("SELECT jid, avatar, avatar_url, displayname, name_quality, custom_mxid, access_token, next_batch, enable_presence, enable_receipts, first_activity_ts, last_activity_ts FROM puppet WHERE custom_mxid=$1", mxid)
-=======
-	row := pq.db.QueryRow("SELECT username, avatar, avatar_url, displayname, name_quality, custom_mxid, access_token, next_batch, enable_presence, enable_receipts FROM puppet WHERE custom_mxid=$1", mxid)
->>>>>>> 86233f38
+	row := pq.db.QueryRow("SELECT username, avatar, avatar_url, displayname, name_quality, custom_mxid, access_token, next_batch, enable_presence, enable_receipts, first_activity_ts, last_activity_ts FROM puppet WHERE custom_mxid=$1", mxid)
 	if row == nil {
 		return nil
 	}
@@ -82,12 +69,7 @@
 }
 
 func (pq *PuppetQuery) GetAllWithCustomMXID() (puppets []*Puppet) {
-<<<<<<< HEAD
-	rows, err := pq.db.Query("SELECT jid, avatar, avatar_url, displayname, name_quality, custom_mxid, access_token, next_batch, enable_presence, enable_receipts, first_activity_ts, last_activity_ts FROM puppet WHERE custom_mxid<>''")
-=======
-	rows, err := pq.db.Query("SELECT username, avatar, avatar_url, displayname, name_quality, custom_mxid, access_token, next_batch, enable_presence, enable_receipts FROM puppet WHERE custom_mxid<>''")
->>>>>>> 86233f38
-	if err != nil || rows == nil {
+	rows, err := pq.db.Query("SELECT username, avatar, avatar_url, displayname, name_quality, custom_mxid, access_token, next_batch, enable_presence, enable_receipts, first_activity_ts, last_activity_ts FROM puppet WHERE custom_mxid<>''")
 		return nil
 	}
 	defer rows.Close()
@@ -120,12 +102,8 @@
 	var displayname, avatar, avatarURL, customMXID, accessToken, nextBatch sql.NullString
 	var quality, firstActivityTs, lastActivityTs sql.NullInt64
 	var enablePresence, enableReceipts sql.NullBool
-<<<<<<< HEAD
-	err := row.Scan(&puppet.JID, &avatar, &avatarURL, &displayname, &quality, &customMXID, &accessToken, &nextBatch, &enablePresence, &enableReceipts, &firstActivityTs, &lastActivityTs)
-=======
 	var username string
-	err := row.Scan(&username, &avatar, &avatarURL, &displayname, &quality, &customMXID, &accessToken, &nextBatch, &enablePresence, &enableReceipts)
->>>>>>> 86233f38
+	err := row.Scan(&username, &avatar, &avatarURL, &displayname, &quality, &customMXID, &accessToken, &nextBatch, &enablePresence, &enableReceipts, &firstActivityTs, &lastActivityTs)
 	if err != nil {
 		if err != sql.ErrNoRows {
 			puppet.log.Errorln("Database scan failed:", err)
@@ -164,11 +142,10 @@
 		puppet.Displayname, puppet.NameQuality, puppet.Avatar, puppet.AvatarURL.String(), puppet.CustomMXID, puppet.AccessToken, puppet.NextBatch, puppet.EnablePresence, puppet.EnableReceipts, puppet.JID.User)
 	if err != nil {
 		puppet.log.Warnfln("Failed to update %s: %v", puppet.JID, err)
-<<<<<<< HEAD
 	}
 }
 
-func (puppet *Puppet) UpdateActivityTs(ts uint64) {
+func (puppet *Puppet) UpdateActivityTs(ts int64) {
 	var signedTs = int64(ts)
 	if puppet.LastActivityTs > signedTs {
 		return
@@ -186,7 +163,5 @@
 		if err != nil {
 			puppet.log.Warnfln("Failed to update first_activity_ts %s: %v", puppet.JID, err)
 		}
-=======
->>>>>>> 86233f38
 	}
 }