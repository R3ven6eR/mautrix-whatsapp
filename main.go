// mautrix-whatsapp - A Matrix-WhatsApp puppeting bridge.
// Copyright (C) 2021 Tulir Asokan
//
// This program is free software: you can redistribute it and/or modify
// it under the terms of the GNU Affero General Public License as published by
// the Free Software Foundation, either version 3 of the License, or
// (at your option) any later version.
//
// This program is distributed in the hope that it will be useful,
// but WITHOUT ANY WARRANTY; without even the implied warranty of
// MERCHANTABILITY or FITNESS FOR A PARTICULAR PURPOSE.  See the
// GNU Affero General Public License for more details.
//
// You should have received a copy of the GNU Affero General Public License
// along with this program.  If not, see <https://www.gnu.org/licenses/>.

package main

import (
	"errors"
	"fmt"
	"os"
	"os/signal"
	"strconv"
	"strings"
	"sync"
	"syscall"
	"time"

	"google.golang.org/protobuf/proto"

	waProto "go.mau.fi/whatsmeow/binary/proto"
	"go.mau.fi/whatsmeow/store"
	"go.mau.fi/whatsmeow/store/sqlstore"
	"go.mau.fi/whatsmeow/types"

	flag "maunium.net/go/mauflag"
	log "maunium.net/go/maulogger/v2"

	"maunium.net/go/mautrix"
	"maunium.net/go/mautrix/appservice"
	"maunium.net/go/mautrix/event"
	"maunium.net/go/mautrix/id"

	"maunium.net/go/mautrix-whatsapp/config"
	"maunium.net/go/mautrix-whatsapp/database"
	"maunium.net/go/mautrix-whatsapp/database/upgrades"
)

// The name and repo URL of the bridge.
var (
	Name = "mautrix-whatsapp"
	URL  = "https://github.com/mautrix/whatsapp"
<<<<<<< HEAD
	// This is changed when making a release
	Version = "0.1.9"
	// This is filled by init()
	WAVersion = ""
	VersionString = ""
	// These are filled at build time with the -X linker flag
=======
)

// Information to find out exactly which commit the bridge was built from.
// These are filled at build time with the -X linker flag.
var (
>>>>>>> 2b2f1abd
	Tag       = "unknown"
	Commit    = "unknown"
	BuildTime = "unknown"
)

var (
	// Version is the version number of the bridge. Changed manually when making a release.
	Version = "0.1.8"
	// WAVersion is the version number exposed to WhatsApp. Filled in init()
	WAVersion = ""
	// VersionString is the bridge version, plus commit information. Filled in init() using the build-time values.
	VersionString = ""
)

func init() {
	if len(Tag) > 0 && Tag[0] == 'v' {
		Tag = Tag[1:]
	}
	if Tag != Version {
		suffix := ""
		if !strings.HasSuffix(Version, "+dev") {
			suffix = "+dev"
		}
		if len(Commit) > 8 {
			Version = fmt.Sprintf("%s%s.%s", Version, suffix, Commit[:8])
		} else {
			Version = fmt.Sprintf("%s%s.unknown", Version, suffix)
		}
	}
	mautrix.DefaultUserAgent = fmt.Sprintf("mautrix-whatsapp/%s %s", Version, mautrix.DefaultUserAgent)
	WAVersion = strings.FieldsFunc(Version, func(r rune) bool { return r == '-' || r == '+' })[0]
	VersionString = fmt.Sprintf("%s %s (%s)", Name, Version, BuildTime)
}

var configPath = flag.MakeFull("c", "config", "The path to your config file.", "config.yaml").String()

//var baseConfigPath = flag.MakeFull("b", "base-config", "The path to the example config file.", "example-config.yaml").String()
var registrationPath = flag.MakeFull("r", "registration", "The path where to save the appservice registration.", "registration.yaml").String()
var generateRegistration = flag.MakeFull("g", "generate-registration", "Generate registration and quit.", "false").Bool()
var version = flag.MakeFull("v", "version", "View bridge version and quit.", "false").Bool()
var ignoreUnsupportedDatabase = flag.Make().LongKey("ignore-unsupported-database").Usage("Run even if database is too new").Default("false").Bool()
var migrateFrom = flag.Make().LongKey("migrate-db").Usage("Source database type and URI to migrate from.").Bool()
var wantHelp, _ = flag.MakeHelpFlag()

func (bridge *Bridge) GenerateRegistration() {
	reg, err := bridge.Config.NewRegistration()
	if err != nil {
		_, _ = fmt.Fprintln(os.Stderr, "Failed to generate registration:", err)
		os.Exit(20)
	}

	err = reg.Save(*registrationPath)
	if err != nil {
		_, _ = fmt.Fprintln(os.Stderr, "Failed to save registration:", err)
		os.Exit(21)
	}

	err = bridge.Config.Save(*configPath)
	if err != nil {
		_, _ = fmt.Fprintln(os.Stderr, "Failed to save config:", err)
		os.Exit(22)
	}
	fmt.Println("Registration generated. Add the path to the registration to your Synapse config, restart it, then start the bridge.")
	os.Exit(0)
}

func (bridge *Bridge) MigrateDatabase() {
	oldDB, err := database.New(flag.Arg(0), flag.Arg(1), log.DefaultLogger)
	if err != nil {
		fmt.Println("Failed to open old database:", err)
		os.Exit(30)
	}
	err = oldDB.Init()
	if err != nil {
		fmt.Println("Failed to upgrade old database:", err)
		os.Exit(31)
	}

	newDB, err := database.New(bridge.Config.AppService.Database.Type, bridge.Config.AppService.Database.URI, log.DefaultLogger)
	if err != nil {
		fmt.Println("Failed to open new database:", err)
		os.Exit(32)
	}
	err = newDB.Init()
	if err != nil {
		fmt.Println("Failed to upgrade new database:", err)
		os.Exit(33)
	}

	database.Migrate(oldDB, newDB)
}

type Bridge struct {
	AS             *appservice.AppService
	EventProcessor *appservice.EventProcessor
	MatrixHandler  *MatrixHandler
	Config         *config.Config
	DB             *database.Database
	Log            log.Logger
	StateStore     *database.SQLStateStore
	Provisioning   *ProvisioningAPI
	Bot            *appservice.IntentAPI
	Formatter      *Formatter
	Crypto         Crypto
	Metrics        *MetricsHandler
	WAContainer    *sqlstore.Container

	usersByMXID         map[id.UserID]*User
	usersByUsername     map[string]*User
	usersLock           sync.Mutex
	managementRooms     map[id.RoomID]*User
	managementRoomsLock sync.Mutex
	portalsByMXID       map[id.RoomID]*Portal
	portalsByJID        map[database.PortalKey]*Portal
	portalsLock         sync.Mutex
	puppets             map[types.JID]*Puppet
	puppetsByCustomMXID map[id.UserID]*Puppet
	puppetsLock         sync.Mutex
}

type Crypto interface {
	HandleMemberEvent(*event.Event)
	Decrypt(*event.Event) (*event.Event, error)
	Encrypt(id.RoomID, event.Type, event.Content) (*event.EncryptedEventContent, error)
	WaitForSession(id.RoomID, id.SenderKey, id.SessionID, time.Duration) bool
	ResetSession(id.RoomID)
	Init() error
	Start()
	Stop()
}

func NewBridge() *Bridge {
	bridge := &Bridge{
		usersByMXID:         make(map[id.UserID]*User),
		usersByUsername:     make(map[string]*User),
		managementRooms:     make(map[id.RoomID]*User),
		portalsByMXID:       make(map[id.RoomID]*Portal),
		portalsByJID:        make(map[database.PortalKey]*Portal),
		puppets:             make(map[types.JID]*Puppet),
		puppetsByCustomMXID: make(map[id.UserID]*Puppet),
	}

	var err error
	bridge.Config, err = config.Load(*configPath)
	if err != nil {
		_, _ = fmt.Fprintln(os.Stderr, "Failed to load config:", err)
		os.Exit(10)
	}
	return bridge
}

func (bridge *Bridge) ensureConnection() {
	for {
		resp, err := bridge.Bot.Whoami()
		if err != nil {
			if errors.Is(err, mautrix.MUnknownToken) {
				bridge.Log.Fatalln("Access token invalid. Is the registration installed in your homeserver correctly?")
				os.Exit(16)
			}
			bridge.Log.Errorfln("Failed to connect to homeserver: %v. Retrying in 10 seconds...", err)
			time.Sleep(10 * time.Second)
		} else if resp.UserID != bridge.Bot.UserID {
			bridge.Log.Fatalln("Unexpected user ID in whoami call: got %s, expected %s", resp.UserID, bridge.Bot.UserID)
			os.Exit(17)
		} else {
			break
		}
	}
}

func (bridge *Bridge) Init() {
	var err error

	bridge.AS, err = bridge.Config.MakeAppService()
	if err != nil {
		_, _ = fmt.Fprintln(os.Stderr, "Failed to initialize AppService:", err)
		os.Exit(11)
	}
	_, _ = bridge.AS.Init()
	bridge.Bot = bridge.AS.BotIntent()

	bridge.Log = log.Create()
	bridge.Config.Logging.Configure(bridge.Log)
	log.DefaultLogger = bridge.Log.(*log.BasicLogger)
	if len(bridge.Config.Logging.FileNameFormat) > 0 {
		err = log.OpenFile()
		if err != nil {
			_, _ = fmt.Fprintln(os.Stderr, "Failed to open log file:", err)
			os.Exit(12)
		}
	}
	bridge.AS.Log = log.Sub("Matrix")
	bridge.Log.Infoln("Initializing", VersionString)

	bridge.Log.Debugln("Initializing database connection")
	bridge.DB, err = database.New(bridge.Config.AppService.Database.Type, bridge.Config.AppService.Database.URI, bridge.Log)
	if err != nil {
		bridge.Log.Fatalln("Failed to initialize database connection:", err)
		os.Exit(14)
	}

	if len(bridge.Config.AppService.StateStore) > 0 && bridge.Config.AppService.StateStore != "./mx-state.json" {
		version, err := upgrades.GetVersion(bridge.DB.DB)
		if version < 0 && err == nil {
			bridge.Log.Fatalln("Non-standard state store path. Please move the state store to ./mx-state.json " +
				"and update the config. The state store will be migrated into the db on the next launch.")
			os.Exit(18)
		}
	}

	bridge.Log.Debugln("Initializing state store")
	bridge.StateStore = database.NewSQLStateStore(bridge.DB)
	bridge.AS.StateStore = bridge.StateStore

	bridge.DB.SetMaxOpenConns(bridge.Config.AppService.Database.MaxOpenConns)
	bridge.DB.SetMaxIdleConns(bridge.Config.AppService.Database.MaxIdleConns)

	bridge.WAContainer = sqlstore.NewWithDB(bridge.DB.DB, bridge.Config.AppService.Database.Type, nil)

	ss := bridge.Config.AppService.Provisioning.SharedSecret
	if len(ss) > 0 && ss != "disable" {
		bridge.Provisioning = &ProvisioningAPI{bridge: bridge}
	}

	bridge.Log.Debugln("Initializing Matrix event processor")
	bridge.EventProcessor = appservice.NewEventProcessor(bridge.AS)
	bridge.Log.Debugln("Initializing Matrix event handler")
	bridge.MatrixHandler = NewMatrixHandler(bridge)
	bridge.Formatter = NewFormatter(bridge)
	bridge.Crypto = NewCryptoHelper(bridge)
	bridge.Metrics = NewMetricsHandler(bridge.Config.Metrics.Listen, bridge.Log.Sub("Metrics"), bridge.DB)

	store.BaseClientPayload.UserAgent.OsVersion = proto.String(WAVersion)
	store.BaseClientPayload.UserAgent.OsBuildNumber = proto.String(WAVersion)
	store.CompanionProps.Os = proto.String(bridge.Config.WhatsApp.OSName)
	versionParts := strings.Split(WAVersion, ".")
	if len(versionParts) > 2 {
		primary, _ := strconv.Atoi(versionParts[0])
		secondary, _ := strconv.Atoi(versionParts[1])
		tertiary, _ := strconv.Atoi(versionParts[2])
		store.CompanionProps.Version.Primary = proto.Uint32(uint32(primary))
		store.CompanionProps.Version.Secondary = proto.Uint32(uint32(secondary))
		store.CompanionProps.Version.Tertiary = proto.Uint32(uint32(tertiary))
	}
	platformID, ok := waProto.CompanionProps_CompanionPropsPlatformType_value[strings.ToUpper(bridge.Config.WhatsApp.BrowserName)]
	if ok {
		store.CompanionProps.PlatformType = waProto.CompanionProps_CompanionPropsPlatformType(platformID).Enum()
	}
}

func (bridge *Bridge) Start() {
	bridge.Log.Debugln("Running database upgrades")
	err := bridge.DB.Init()
	if err != nil && (err != upgrades.UnsupportedDatabaseVersion || !*ignoreUnsupportedDatabase) {
		bridge.Log.Fatalln("Failed to initialize database:", err)
		os.Exit(15)
	}
	bridge.Log.Debugln("Checking connection to homeserver")
	bridge.ensureConnection()
	if bridge.Crypto != nil {
		err = bridge.Crypto.Init()
		if err != nil {
			bridge.Log.Fatalln("Error initializing end-to-bridge encryption:", err)
			os.Exit(19)
		}
	}
	if bridge.Provisioning != nil {
		bridge.Log.Debugln("Initializing provisioning API")
		bridge.Provisioning.Init()
	}
	bridge.Log.Debugln("Starting application service HTTP server")
	go bridge.AS.Start()
	bridge.Log.Debugln("Starting event processor")
	go bridge.EventProcessor.Start()
	go bridge.UpdateBotProfile()
	if bridge.Crypto != nil {
		go bridge.Crypto.Start()
	}
	go bridge.StartUsers()
	if bridge.Config.Metrics.Enabled {
		go bridge.Metrics.Start()
	}

	if bridge.Config.Bridge.ResendBridgeInfo {
		go bridge.ResendBridgeInfo()
	}
	bridge.AS.Ready = true
}

func (bridge *Bridge) ResendBridgeInfo() {
	bridge.Config.Bridge.ResendBridgeInfo = false
	err := bridge.Config.Save(*configPath)
	if err != nil {
		bridge.Log.Errorln("Failed to save config after setting resend_bridge_info to false:", err)
	}
	bridge.Log.Infoln("Re-sending bridge info state event to all portals")
	for _, portal := range bridge.GetAllPortals() {
		portal.UpdateBridgeInfo()
	}
	bridge.Log.Infoln("Finished re-sending bridge info state events")
}

func (bridge *Bridge) UpdateBotProfile() {
	bridge.Log.Debugln("Updating bot profile")
	botConfig := bridge.Config.AppService.Bot

	var err error
	var mxc id.ContentURI
	if botConfig.Avatar == "remove" {
		err = bridge.Bot.SetAvatarURL(mxc)
	} else if len(botConfig.Avatar) > 0 {
		mxc, err = id.ParseContentURI(botConfig.Avatar)
		if err == nil {
			err = bridge.Bot.SetAvatarURL(mxc)
		}
	}
	if err != nil {
		bridge.Log.Warnln("Failed to update bot avatar:", err)
	}

	if botConfig.Displayname == "remove" {
		err = bridge.Bot.SetDisplayName("")
	} else if len(botConfig.Avatar) > 0 {
		err = bridge.Bot.SetDisplayName(botConfig.Displayname)
	}
	if err != nil {
		bridge.Log.Warnln("Failed to update bot displayname:", err)
	}
}

func (bridge *Bridge) StartUsers() {
	bridge.Log.Debugln("Starting users")
	foundAnySessions := false
	for _, user := range bridge.GetAllUsers() {
		if !user.JID.IsEmpty() {
			foundAnySessions = true
		}
		go user.Connect()
	}
	if !foundAnySessions {
		bridge.sendGlobalBridgeState(BridgeState{StateEvent: StateUnconfigured}.fill(nil))
	}
	bridge.Log.Debugln("Starting custom puppets")
	for _, loopuppet := range bridge.GetAllPuppetsWithCustomMXID() {
		go func(puppet *Puppet) {
			puppet.log.Debugln("Starting custom puppet", puppet.CustomMXID)
			err := puppet.StartCustomMXID(true)
			if err != nil {
				puppet.log.Errorln("Failed to start custom puppet:", err)
			}
		}(loopuppet)
	}
}

func (bridge *Bridge) Stop() {
	if bridge.Crypto != nil {
		bridge.Crypto.Stop()
	}
	bridge.AS.Stop()
	bridge.Metrics.Stop()
	bridge.EventProcessor.Stop()
	for _, user := range bridge.usersByUsername {
		if user.Client == nil {
			continue
		}
		bridge.Log.Debugln("Disconnecting", user.MXID)
		user.Client.Disconnect()
		close(user.historySyncs)
	}
}

func (bridge *Bridge) Main() {
	if *generateRegistration {
		bridge.GenerateRegistration()
		return
	} else if *migrateFrom {
		bridge.MigrateDatabase()
		return
	}

	bridge.Init()
	bridge.Log.Infoln("Bridge initialization complete, starting...")
	bridge.Start()
	bridge.Log.Infoln("Bridge started!")

	c := make(chan os.Signal)
	signal.Notify(c, os.Interrupt, syscall.SIGTERM)
	<-c

	bridge.Log.Infoln("Interrupt received, stopping...")
	bridge.Stop()
	bridge.Log.Infoln("Bridge stopped.")
	os.Exit(0)
}

func main() {
	flag.SetHelpTitles(
		"mautrix-whatsapp - A Matrix-WhatsApp puppeting bridge.",
		"mautrix-whatsapp [-h] [-c <path>] [-r <path>] [-g] [--migrate-db <source type> <source uri>]")
	err := flag.Parse()
	if err != nil {
		_, _ = fmt.Fprintln(os.Stderr, err)
		flag.PrintHelp()
		os.Exit(1)
	} else if *wantHelp {
		flag.PrintHelp()
		os.Exit(0)
	} else if *version {
		fmt.Println(VersionString)
		return
	}

	NewBridge().Main()
}<|MERGE_RESOLUTION|>--- conflicted
+++ resolved
@@ -51,20 +51,11 @@
 var (
 	Name = "mautrix-whatsapp"
 	URL  = "https://github.com/mautrix/whatsapp"
-<<<<<<< HEAD
-	// This is changed when making a release
-	Version = "0.1.9"
-	// This is filled by init()
-	WAVersion = ""
-	VersionString = ""
-	// These are filled at build time with the -X linker flag
-=======
 )
 
 // Information to find out exactly which commit the bridge was built from.
 // These are filled at build time with the -X linker flag.
 var (
->>>>>>> 2b2f1abd
 	Tag       = "unknown"
 	Commit    = "unknown"
 	BuildTime = "unknown"
@@ -72,7 +63,7 @@
 
 var (
 	// Version is the version number of the bridge. Changed manually when making a release.
-	Version = "0.1.8"
+	Version = "0.2.0+dev"
 	// WAVersion is the version number exposed to WhatsApp. Filled in init()
 	WAVersion = ""
 	// VersionString is the bridge version, plus commit information. Filled in init() using the build-time values.
